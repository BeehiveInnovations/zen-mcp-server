"""
Zen MCP Server - Main server implementation

This module implements the core MCP (Model Context Protocol) server that provides
AI-powered tools for code analysis, review, and assistance using multiple AI models.

The server follows the MCP specification to expose various AI tools as callable functions
that can be used by MCP clients (like Claude). Each tool provides specialized functionality
such as code review, debugging, deep thinking, and general chat capabilities.

Key Components:
- MCP Server: Handles protocol communication and tool discovery
- Tool Registry: Maps tool names to their implementations
- Request Handler: Processes incoming tool calls and returns formatted responses
- Configuration: Manages API keys and model settings

The server runs on stdio (standard input/output) and communicates using JSON-RPC messages
as defined by the MCP protocol.
"""

import asyncio
import logging
import os
import sys
import time
from datetime import datetime
from logging.handlers import RotatingFileHandler
from typing import Any

from mcp.server import Server
from mcp.server.models import InitializationOptions
from mcp.server.stdio import stdio_server
from mcp.types import ServerCapabilities, TextContent, Tool, ToolsCapability

from config import (
    DEFAULT_MODEL,
    __author__,
    __updated__,
    __version__,
)
from tools import (
    AnalyzeTool,
    ChatTool,
    CodeReviewTool,
    DebugIssueTool,
    Precommit,
    RefactorTool,
    TestGenerationTool,
    ThinkDeepTool,
    TracerTool,
)
from tools.models import ToolOutput

# Configure logging for server operations
# Can be controlled via LOG_LEVEL environment variable (DEBUG, INFO, WARNING, ERROR)
log_level = os.getenv("LOG_LEVEL", "DEBUG").upper()

# Create timezone-aware formatter


class LocalTimeFormatter(logging.Formatter):
    def formatTime(self, record, datefmt=None):
        """Override to use local timezone instead of UTC"""
        ct = self.converter(record.created)
        if datefmt:
            s = time.strftime(datefmt, ct)
        else:
            t = time.strftime("%Y-%m-%d %H:%M:%S", ct)
            s = f"{t},{record.msecs:03.0f}"
        return s


# Configure both console and file logging
log_format = "%(asctime)s - %(name)s - %(levelname)s - %(message)s"

# Clear any existing handlers first
root_logger = logging.getLogger()
root_logger.handlers.clear()

# Create and configure stderr handler explicitly
stderr_handler = logging.StreamHandler(sys.stderr)
stderr_handler.setLevel(getattr(logging, log_level, logging.INFO))
stderr_handler.setFormatter(LocalTimeFormatter(log_format))
root_logger.addHandler(stderr_handler)

# Note: MCP stdio_server interferes with stderr during tool execution
# All logs are properly written to /tmp/mcp_server.log for monitoring

# Set root logger level
root_logger.setLevel(getattr(logging, log_level, logging.INFO))

# Add rotating file handler for Docker log monitoring

try:
    # Main server log with size-based rotation (20MB max per file)
    # This ensures logs don't grow indefinitely and are properly managed
    file_handler = RotatingFileHandler(
        "/tmp/mcp_server.log",
        maxBytes=20 * 1024 * 1024,  # 20MB max file size
        backupCount=10,  # Keep 10 rotated files (200MB total)
        encoding="utf-8",
    )
    file_handler.setLevel(getattr(logging, log_level, logging.INFO))
    file_handler.setFormatter(LocalTimeFormatter(log_format))
    logging.getLogger().addHandler(file_handler)

    # Create a special logger for MCP activity tracking with size-based rotation
    mcp_logger = logging.getLogger("mcp_activity")
    mcp_file_handler = RotatingFileHandler(
        "/tmp/mcp_activity.log",
        maxBytes=20 * 1024 * 1024,  # 20MB max file size
        backupCount=5,  # Keep 5 rotated files (100MB total)
        encoding="utf-8",
    )
    mcp_file_handler.setLevel(logging.INFO)
    mcp_file_handler.setFormatter(LocalTimeFormatter("%(asctime)s - %(message)s"))
    mcp_logger.addHandler(mcp_file_handler)
    mcp_logger.setLevel(logging.INFO)
    # Ensure MCP activity also goes to stderr
    mcp_logger.propagate = True

    # Also keep a size-based rotation as backup (100MB max per file)
    # This prevents any single day's log from growing too large
    size_handler = RotatingFileHandler(
        "/tmp/mcp_server_overflow.log",
        maxBytes=100 * 1024 * 1024,
        backupCount=3,  # 100MB
    )
    size_handler.setLevel(logging.WARNING)  # Only warnings and errors
    size_handler.setFormatter(LocalTimeFormatter(log_format))
    logging.getLogger().addHandler(size_handler)

except Exception as e:
    print(f"Warning: Could not set up file logging: {e}", file=sys.stderr)

logger = logging.getLogger(__name__)

# Create the MCP server instance with a unique name identifier
# This name is used by MCP clients to identify and connect to this specific server
server: Server = Server("zen-server")

# Initialize the tool registry with all available AI-powered tools
# Each tool provides specialized functionality for different development tasks
# Tools are instantiated once and reused across requests (stateless design)
TOOLS = {
    "thinkdeep": ThinkDeepTool(),  # Extended reasoning for complex problems
    "codereview": CodeReviewTool(),  # Comprehensive code review and quality analysis
    "debug": DebugIssueTool(),  # Root cause analysis and debugging assistance
    "analyze": AnalyzeTool(),  # General-purpose file and code analysis
    "chat": ChatTool(),  # Interactive development chat and brainstorming
    "precommit": Precommit(),  # Pre-commit validation of git changes
    "testgen": TestGenerationTool(),  # Comprehensive test generation with edge case coverage
    "refactor": RefactorTool(),  # Intelligent code refactoring suggestions with precise line references
    "tracer": TracerTool(),  # Static call path prediction and control flow analysis
}


def configure_providers():
    """
    Configure and validate AI providers based on available API keys.

    This function checks for API keys and registers the appropriate providers.
    At least one valid API key (Gemini or OpenAI) is required.

    Raises:
        ValueError: If no valid API keys are found or conflicting configurations detected
    """
    from providers import ModelProviderRegistry
    from providers.base import ProviderType
    from providers.custom import CustomProvider
    from providers.gemini import GeminiModelProvider
    from providers.openai import OpenAIModelProvider
    from providers.openrouter import OpenRouterProvider
<<<<<<< HEAD
=======
    from providers.xai import XAIModelProvider
    from utils.model_restrictions import get_restriction_service
>>>>>>> f3001cc3

    valid_providers = []
    has_native_apis = False
    has_openrouter = False
<<<<<<< HEAD
=======
    has_custom = False
>>>>>>> f3001cc3

    # Check for Gemini API key
    gemini_key = os.getenv("GEMINI_API_KEY")
    if gemini_key and gemini_key != "your_gemini_api_key_here":
        valid_providers.append("Gemini")
        has_native_apis = True
        logger.info("Gemini API key found - Gemini models available")

    # Check for OpenAI API key
    openai_key = os.getenv("OPENAI_API_KEY")
    if openai_key and openai_key != "your_openai_api_key_here":
        valid_providers.append("OpenAI (o3)")
        has_native_apis = True
        logger.info("OpenAI API key found - o3 model available")

<<<<<<< HEAD
=======
    # Check for X.AI API key
    xai_key = os.getenv("XAI_API_KEY")
    if xai_key and xai_key != "your_xai_api_key_here":
        valid_providers.append("X.AI (GROK)")
        has_native_apis = True
        logger.info("X.AI API key found - GROK models available")

>>>>>>> f3001cc3
    # Check for OpenRouter API key
    openrouter_key = os.getenv("OPENROUTER_API_KEY")
    if openrouter_key and openrouter_key != "your_openrouter_api_key_here":
        valid_providers.append("OpenRouter")
        has_openrouter = True
        logger.info("OpenRouter API key found - Multiple models available via OpenRouter")

<<<<<<< HEAD
    # Register providers - native APIs first to ensure they take priority
=======
    # Check for custom API endpoint (Ollama, vLLM, etc.)
    custom_url = os.getenv("CUSTOM_API_URL")
    if custom_url:
        # IMPORTANT: Always read CUSTOM_API_KEY even if empty
        # - Some providers (vLLM, LM Studio, enterprise APIs) require authentication
        # - Others (Ollama) work without authentication (empty key)
        # - DO NOT remove this variable - it's needed for provider factory function
        custom_key = os.getenv("CUSTOM_API_KEY", "")  # Default to empty (Ollama doesn't need auth)
        custom_model = os.getenv("CUSTOM_MODEL_NAME", "llama3.2")
        valid_providers.append(f"Custom API ({custom_url})")
        has_custom = True
        logger.info(f"Custom API endpoint found: {custom_url} with model {custom_model}")
        if custom_key:
            logger.debug("Custom API key provided for authentication")
        else:
            logger.debug("No custom API key provided (using unauthenticated access)")

    # Register providers in priority order:
    # 1. Native APIs first (most direct and efficient)
>>>>>>> f3001cc3
    if has_native_apis:
        if gemini_key and gemini_key != "your_gemini_api_key_here":
            ModelProviderRegistry.register_provider(ProviderType.GOOGLE, GeminiModelProvider)
        if openai_key and openai_key != "your_openai_api_key_here":
            ModelProviderRegistry.register_provider(ProviderType.OPENAI, OpenAIModelProvider)
<<<<<<< HEAD

    # Register OpenRouter last so native APIs take precedence
=======
        if xai_key and xai_key != "your_xai_api_key_here":
            ModelProviderRegistry.register_provider(ProviderType.XAI, XAIModelProvider)

    # 2. Custom provider second (for local/private models)
    if has_custom:
        # Factory function that creates CustomProvider with proper parameters
        def custom_provider_factory(api_key=None):
            # api_key is CUSTOM_API_KEY (can be empty for Ollama), base_url from CUSTOM_API_URL
            base_url = os.getenv("CUSTOM_API_URL", "")
            return CustomProvider(api_key=api_key or "", base_url=base_url)  # Use provided API key or empty string

        ModelProviderRegistry.register_provider(ProviderType.CUSTOM, custom_provider_factory)

    # 3. OpenRouter last (catch-all for everything else)
>>>>>>> f3001cc3
    if has_openrouter:
        ModelProviderRegistry.register_provider(ProviderType.OPENROUTER, OpenRouterProvider)

    # Require at least one valid provider
    if not valid_providers:
        raise ValueError(
            "At least one API configuration is required. Please set either:\n"
            "- GEMINI_API_KEY for Gemini models\n"
            "- OPENAI_API_KEY for OpenAI o3 model\n"
<<<<<<< HEAD
            "- OPENROUTER_API_KEY for OpenRouter (multiple models)"
=======
            "- XAI_API_KEY for X.AI GROK models\n"
            "- OPENROUTER_API_KEY for OpenRouter (multiple models)\n"
            "- CUSTOM_API_URL for local models (Ollama, vLLM, etc.)"
>>>>>>> f3001cc3
        )

    logger.info(f"Available providers: {', '.join(valid_providers)}")

<<<<<<< HEAD
    # Log provider priority if both are configured
    if has_native_apis and has_openrouter:
        logger.info("Provider priority: Native APIs (Gemini, OpenAI) will be checked before OpenRouter")
=======
    # Log provider priority
    priority_info = []
    if has_native_apis:
        priority_info.append("Native APIs (Gemini, OpenAI)")
    if has_custom:
        priority_info.append("Custom endpoints")
    if has_openrouter:
        priority_info.append("OpenRouter (catch-all)")

    if len(priority_info) > 1:
        logger.info(f"Provider priority: {' → '.join(priority_info)}")

    # Check and log model restrictions
    restriction_service = get_restriction_service()
    restrictions = restriction_service.get_restriction_summary()

    if restrictions:
        logger.info("Model restrictions configured:")
        for provider_name, allowed_models in restrictions.items():
            if isinstance(allowed_models, list):
                logger.info(f"  {provider_name}: {', '.join(allowed_models)}")
            else:
                logger.info(f"  {provider_name}: {allowed_models}")

        # Validate restrictions against known models
        provider_instances = {}
        for provider_type in [ProviderType.GOOGLE, ProviderType.OPENAI]:
            provider = ModelProviderRegistry.get_provider(provider_type)
            if provider:
                provider_instances[provider_type] = provider

        if provider_instances:
            restriction_service.validate_against_known_models(provider_instances)
    else:
        logger.info("No model restrictions configured - all models allowed")

    # Check if auto mode has any models available after restrictions
    from config import IS_AUTO_MODE

    if IS_AUTO_MODE:
        available_models = ModelProviderRegistry.get_available_models(respect_restrictions=True)
        if not available_models:
            logger.error(
                "Auto mode is enabled but no models are available after applying restrictions. "
                "Please check your OPENAI_ALLOWED_MODELS and GOOGLE_ALLOWED_MODELS settings."
            )
            raise ValueError(
                "No models available for auto mode due to restrictions. "
                "Please adjust your allowed model settings or disable auto mode."
            )
>>>>>>> f3001cc3


@server.list_tools()
async def handle_list_tools() -> list[Tool]:
    """
    List all available tools with their descriptions and input schemas.

    This handler is called by MCP clients during initialization to discover
    what tools are available. Each tool provides:
    - name: Unique identifier for the tool
    - description: Detailed explanation of what the tool does
    - inputSchema: JSON Schema defining the expected parameters

    Returns:
        List of Tool objects representing all available tools
    """
    logger.debug("MCP client requested tool list")
    tools = []

    # Add all registered AI-powered tools from the TOOLS registry
    for tool in TOOLS.values():
        tools.append(
            Tool(
                name=tool.name,
                description=tool.description,
                inputSchema=tool.get_input_schema(),
            )
        )

    # Add utility tools that provide server metadata and configuration info
    # These tools don't require AI processing but are useful for clients
    tools.extend(
        [
            Tool(
                name="version",
                description=(
                    "VERSION & CONFIGURATION - Get server version, configuration details, "
                    "and list of available tools. Useful for debugging and understanding capabilities."
                ),
                inputSchema={"type": "object", "properties": {}},
            ),
        ]
    )

    logger.debug(f"Returning {len(tools)} tools to MCP client")
    return tools


@server.call_tool()
async def handle_call_tool(name: str, arguments: dict[str, Any]) -> list[TextContent]:
    """
    Handle incoming tool execution requests from MCP clients.

    This is the main request dispatcher that routes tool calls to their appropriate handlers.
    It supports both AI-powered tools (from TOOLS registry) and utility tools (implemented as
    static functions).

    CONVERSATION LIFECYCLE MANAGEMENT:
    This function serves as the central orchestrator for multi-turn AI-to-AI conversations:

    1. THREAD RESUMPTION: When continuation_id is present, it reconstructs complete conversation
       context from Redis including conversation history and file references

    2. CROSS-TOOL CONTINUATION: Enables seamless handoffs between different tools (analyze →
       codereview → debug) while preserving full conversation context and file references

    3. CONTEXT INJECTION: Reconstructed conversation history is embedded into tool prompts
       using the dual prioritization strategy:
       - Files: Newest-first prioritization (recent file versions take precedence)
       - Turns: Newest-first collection for token efficiency, chronological presentation for LLM

    4. FOLLOW-UP GENERATION: After tool execution, generates continuation offers for ongoing
       AI-to-AI collaboration with natural language instructions

    STATELESS TO STATEFUL BRIDGE:
    The MCP protocol is inherently stateless, but this function bridges the gap by:
    - Loading persistent conversation state from Redis
    - Reconstructing full multi-turn context for tool execution
    - Enabling tools to access previous exchanges and file references
    - Supporting conversation chains across different tool types

    Args:
        name: The name of the tool to execute (e.g., "analyze", "chat", "codereview")
        arguments: Dictionary of arguments to pass to the tool, potentially including:
                  - continuation_id: UUID for conversation thread resumption
                  - files: File paths for analysis (subject to deduplication)
                  - prompt: User request or follow-up question
                  - model: Specific AI model to use (optional)

    Returns:
        List of TextContent objects containing:
        - Tool's primary response with analysis/results
        - Continuation offers for follow-up conversations (when applicable)
        - Structured JSON responses with status and content

    Raises:
        ValueError: If continuation_id is invalid or conversation thread not found
        Exception: For tool-specific errors or execution failures

    Example Conversation Flow:
        1. Claude calls analyze tool with files → creates new thread
        2. Thread ID returned in continuation offer
        3. Claude continues with codereview tool + continuation_id → full context preserved
        4. Multiple tools can collaborate using same thread ID
    """
    logger.info(f"MCP tool call: {name}")
    logger.debug(f"MCP tool arguments: {list(arguments.keys())}")

    # Log to activity file for monitoring
    try:
        mcp_activity_logger = logging.getLogger("mcp_activity")
        mcp_activity_logger.info(f"TOOL_CALL: {name} with {len(arguments)} arguments")
    except Exception:
        pass

    # Handle thread context reconstruction if continuation_id is present
    if "continuation_id" in arguments and arguments["continuation_id"]:
        continuation_id = arguments["continuation_id"]
        logger.debug(f"Resuming conversation thread: {continuation_id}")
        logger.debug(
            f"[CONVERSATION_DEBUG] Tool '{name}' resuming thread {continuation_id} with {len(arguments)} arguments"
        )
        logger.debug(f"[CONVERSATION_DEBUG] Original arguments keys: {list(arguments.keys())}")

        # Log to activity file for monitoring
        try:
            mcp_activity_logger = logging.getLogger("mcp_activity")
            mcp_activity_logger.info(f"CONVERSATION_RESUME: {name} resuming thread {continuation_id}")
        except Exception:
            pass

        arguments = await reconstruct_thread_context(arguments)
        logger.debug(f"[CONVERSATION_DEBUG] After thread reconstruction, arguments keys: {list(arguments.keys())}")
        if "_remaining_tokens" in arguments:
            logger.debug(f"[CONVERSATION_DEBUG] Remaining token budget: {arguments['_remaining_tokens']:,}")

    # Route to AI-powered tools that require Gemini API calls
    if name in TOOLS:
        logger.info(f"Executing tool '{name}' with {len(arguments)} parameter(s)")
        tool = TOOLS[name]
        result = await tool.execute(arguments)
        logger.info(f"Tool '{name}' execution completed")

        # Log completion to activity file
        try:
            mcp_activity_logger = logging.getLogger("mcp_activity")
            mcp_activity_logger.info(f"TOOL_COMPLETED: {name}")
        except Exception:
            pass
        return result

    # Route to utility tools that provide server information
    elif name == "version":
        logger.info(f"Executing utility tool '{name}'")
        result = await handle_version()
        logger.info(f"Utility tool '{name}' execution completed")
        return result

    # Handle unknown tool requests gracefully
    else:
        return [TextContent(type="text", text=f"Unknown tool: {name}")]


def get_follow_up_instructions(current_turn_count: int, max_turns: int = None) -> str:
    """
    Generate dynamic follow-up instructions based on conversation turn count.

    Args:
        current_turn_count: Current number of turns in the conversation
        max_turns: Maximum allowed turns before conversation ends (defaults to MAX_CONVERSATION_TURNS)

    Returns:
        Follow-up instructions to append to the tool prompt
    """
    if max_turns is None:
        from utils.conversation_memory import MAX_CONVERSATION_TURNS

        max_turns = MAX_CONVERSATION_TURNS

    if current_turn_count >= max_turns - 1:
        # We're at or approaching the turn limit - no more follow-ups
        return """
IMPORTANT: This is approaching the final exchange in this conversation thread.
Do NOT include any follow-up questions in your response. Provide your complete
final analysis and recommendations."""
    else:
        # Normal follow-up instructions
        remaining_turns = max_turns - current_turn_count - 1
        return f"""

CONVERSATION CONTINUATION: You can continue this discussion with Claude! ({remaining_turns} exchanges remaining)

Feel free to ask clarifying questions or suggest areas for deeper exploration naturally within your response.
If something needs clarification or you'd benefit from additional context, simply mention it conversationally.

IMPORTANT: When you suggest follow-ups or ask questions, you MUST explicitly instruct Claude to use the continuation_id
to respond. Use clear, direct language based on urgency:

For optional follow-ups: "Please continue this conversation using the continuation_id from this response if you'd "
"like to explore this further."

For needed responses: "Please respond using the continuation_id from this response - your input is needed to proceed."

For essential/critical responses: "RESPONSE REQUIRED: Please immediately continue using the continuation_id from "
"this response. Cannot proceed without your clarification/input."

This ensures Claude knows both HOW to maintain the conversation thread AND whether a response is optional, "
"needed, or essential.

The tool will automatically provide a continuation_id in the structured response that Claude can use in subsequent
tool calls to maintain full conversation context across multiple exchanges.

Remember: Only suggest follow-ups when they would genuinely add value to the discussion, and always instruct "
"Claude to use the continuation_id when you do."""


async def reconstruct_thread_context(arguments: dict[str, Any]) -> dict[str, Any]:
    """
    Reconstruct conversation context for stateless-to-stateful thread continuation.

    This is a critical function that transforms the inherently stateless MCP protocol into
    stateful multi-turn conversations. It loads persistent conversation state from Redis
    and rebuilds complete conversation context using the sophisticated dual prioritization
    strategy implemented in the conversation memory system.

    CONTEXT RECONSTRUCTION PROCESS:

    1. THREAD RETRIEVAL: Loads complete ThreadContext from Redis using continuation_id
       - Includes all conversation turns with tool attribution
       - Preserves file references and cross-tool context
       - Handles conversation chains across multiple linked threads

    2. CONVERSATION HISTORY BUILDING: Uses build_conversation_history() to create
       comprehensive context with intelligent prioritization:

       FILE PRIORITIZATION (Newest-First Throughout):
       - When same file appears in multiple turns, newest reference wins
       - File embedding prioritizes recent versions, excludes older duplicates
       - Token budget management ensures most relevant files are preserved

       CONVERSATION TURN PRIORITIZATION (Dual Strategy):
       - Collection Phase: Processes turns newest-to-oldest for token efficiency
       - Presentation Phase: Presents turns chronologically for LLM understanding
       - Ensures recent context is preserved when token budget is constrained

    3. CONTEXT INJECTION: Embeds reconstructed history into tool request arguments
       - Conversation history becomes part of the tool's prompt context
       - Files referenced in previous turns are accessible to current tool
       - Cross-tool knowledge transfer is seamless and comprehensive

    4. TOKEN BUDGET MANAGEMENT: Applies model-specific token allocation
       - Balances conversation history vs. file content vs. response space
       - Gracefully handles token limits with intelligent exclusion strategies
       - Preserves most contextually relevant information within constraints

    CROSS-TOOL CONTINUATION SUPPORT:
    This function enables seamless handoffs between different tools:
    - Analyze tool → Debug tool: Full file context and analysis preserved
    - Chat tool → CodeReview tool: Conversation context maintained
    - Any tool → Any tool: Complete cross-tool knowledge transfer

    ERROR HANDLING & RECOVERY:
    - Thread expiration: Provides clear instructions for conversation restart
    - Redis unavailability: Graceful degradation with error messaging
    - Invalid continuation_id: Security validation and user-friendly errors

    Args:
        arguments: Original request arguments dictionary containing:
                  - continuation_id (required): UUID of conversation thread to resume
                  - Other tool-specific arguments that will be preserved

    Returns:
        dict[str, Any]: Enhanced arguments dictionary with conversation context:
        - Original arguments preserved
        - Conversation history embedded in appropriate format for tool consumption
        - File context from previous turns made accessible
        - Cross-tool knowledge transfer enabled

    Raises:
        ValueError: When continuation_id is invalid, thread not found, or expired
                   Includes user-friendly recovery instructions

    Performance Characteristics:
        - O(1) thread lookup in Redis
        - O(n) conversation history reconstruction where n = number of turns
        - Intelligent token budgeting prevents context window overflow
        - Optimized file deduplication minimizes redundant content

    Example Usage Flow:
        1. Claude: "Continue analyzing the security issues" + continuation_id
        2. reconstruct_thread_context() loads previous analyze conversation
        3. Debug tool receives full context including previous file analysis
        4. Debug tool can reference specific findings from analyze tool
        5. Natural cross-tool collaboration without context loss
    """
    from utils.conversation_memory import add_turn, build_conversation_history, get_thread

    continuation_id = arguments["continuation_id"]

    # Get thread context from Redis
    logger.debug(f"[CONVERSATION_DEBUG] Looking up thread {continuation_id} in Redis")
    context = get_thread(continuation_id)
    if not context:
        logger.warning(f"Thread not found: {continuation_id}")
        logger.debug(f"[CONVERSATION_DEBUG] Thread {continuation_id} not found in Redis or expired")

        # Log to activity file for monitoring
        try:
            mcp_activity_logger = logging.getLogger("mcp_activity")
            mcp_activity_logger.info(f"CONVERSATION_ERROR: Thread {continuation_id} not found or expired")
        except Exception:
            pass

        # Return error asking Claude to restart conversation with full context
        raise ValueError(
            f"Conversation thread '{continuation_id}' was not found or has expired. "
            f"This may happen if the conversation was created more than 1 hour ago or if there was an issue "
            f"with Redis storage. "
            f"Please restart the conversation by providing your full question/prompt without the "
            f"continuation_id parameter. "
            f"This will create a new conversation thread that can continue with follow-up exchanges."
        )

    # Add user's new input to the conversation
    user_prompt = arguments.get("prompt", "")
    if user_prompt:
        # Capture files referenced in this turn
        user_files = arguments.get("files", [])
        logger.debug(f"[CONVERSATION_DEBUG] Adding user turn to thread {continuation_id}")
        logger.debug(f"[CONVERSATION_DEBUG] User prompt length: {len(user_prompt)} chars")
        logger.debug(f"[CONVERSATION_DEBUG] User files: {user_files}")
        success = add_turn(continuation_id, "user", user_prompt, files=user_files)
        if not success:
            logger.warning(f"Failed to add user turn to thread {continuation_id}")
            logger.debug("[CONVERSATION_DEBUG] Failed to add user turn - thread may be at turn limit or expired")
        else:
            logger.debug(f"[CONVERSATION_DEBUG] Successfully added user turn to thread {continuation_id}")

    # Create model context early to use for history building
    from utils.model_context import ModelContext

    model_context = ModelContext.from_arguments(arguments)

    # Build conversation history with model-specific limits
    logger.debug(f"[CONVERSATION_DEBUG] Building conversation history for thread {continuation_id}")
    logger.debug(f"[CONVERSATION_DEBUG] Thread has {len(context.turns)} turns, tool: {context.tool_name}")
    logger.debug(f"[CONVERSATION_DEBUG] Using model: {model_context.model_name}")
    conversation_history, conversation_tokens = build_conversation_history(context, model_context)
    logger.debug(f"[CONVERSATION_DEBUG] Conversation history built: {conversation_tokens:,} tokens")
    logger.debug(f"[CONVERSATION_DEBUG] Conversation history length: {len(conversation_history)} chars")

    # Add dynamic follow-up instructions based on turn count
    follow_up_instructions = get_follow_up_instructions(len(context.turns))
    logger.debug(f"[CONVERSATION_DEBUG] Follow-up instructions added for turn {len(context.turns)}")

    # All tools now use standardized 'prompt' field
    original_prompt = arguments.get("prompt", "")
    logger.debug("[CONVERSATION_DEBUG] Extracting user input from 'prompt' field")
    logger.debug(f"[CONVERSATION_DEBUG] User input length: {len(original_prompt)} chars")

    # Merge original context with new prompt and follow-up instructions
    if conversation_history:
        enhanced_prompt = (
            f"{conversation_history}\n\n=== NEW USER INPUT ===\n{original_prompt}\n\n{follow_up_instructions}"
        )
    else:
        enhanced_prompt = f"{original_prompt}\n\n{follow_up_instructions}"

    # Update arguments with enhanced context and remaining token budget
    enhanced_arguments = arguments.copy()

    # Store the enhanced prompt in the prompt field
    enhanced_arguments["prompt"] = enhanced_prompt
    logger.debug("[CONVERSATION_DEBUG] Storing enhanced prompt in 'prompt' field")

    # Calculate remaining token budget based on current model
    # (model_context was already created above for history building)
    token_allocation = model_context.calculate_token_allocation()

    # Calculate remaining tokens for files/new content
    # History has already consumed some of the content budget
    remaining_tokens = token_allocation.content_tokens - conversation_tokens
    enhanced_arguments["_remaining_tokens"] = max(0, remaining_tokens)  # Ensure non-negative
    enhanced_arguments["_model_context"] = model_context  # Pass context for use in tools

    logger.debug("[CONVERSATION_DEBUG] Token budget calculation:")
    logger.debug(f"[CONVERSATION_DEBUG]   Model: {model_context.model_name}")
    logger.debug(f"[CONVERSATION_DEBUG]   Total capacity: {token_allocation.total_tokens:,}")
    logger.debug(f"[CONVERSATION_DEBUG]   Content allocation: {token_allocation.content_tokens:,}")
    logger.debug(f"[CONVERSATION_DEBUG]   Conversation tokens: {conversation_tokens:,}")
    logger.debug(f"[CONVERSATION_DEBUG]   Remaining tokens: {remaining_tokens:,}")

    # Merge original context parameters (files, etc.) with new request
    if context.initial_context:
        logger.debug(f"[CONVERSATION_DEBUG] Merging initial context with {len(context.initial_context)} parameters")
        for key, value in context.initial_context.items():
            if key not in enhanced_arguments and key not in ["temperature", "thinking_mode", "model"]:
                enhanced_arguments[key] = value
                logger.debug(f"[CONVERSATION_DEBUG] Merged initial context param: {key}")

    logger.info(f"Reconstructed context for thread {continuation_id} (turn {len(context.turns)})")
    logger.debug(f"[CONVERSATION_DEBUG] Final enhanced arguments keys: {list(enhanced_arguments.keys())}")

    # Debug log files in the enhanced arguments for file tracking
    if "files" in enhanced_arguments:
        logger.debug(f"[CONVERSATION_DEBUG] Final files in enhanced arguments: {enhanced_arguments['files']}")

    # Log to activity file for monitoring
    try:
        mcp_activity_logger = logging.getLogger("mcp_activity")
        mcp_activity_logger.info(
            f"CONVERSATION_CONTINUATION: Thread {continuation_id} turn {len(context.turns)} - "
            f"{len(context.turns)} previous turns loaded"
        )
    except Exception:
        pass

    return enhanced_arguments


async def handle_version() -> list[TextContent]:
    """
    Get comprehensive version and configuration information about the server.

    Provides details about the server version, configuration settings,
    available tools, and runtime environment. Useful for debugging and
    understanding the server's capabilities.

    Returns:
        Formatted text with version and configuration details
    """
    # Import thinking mode here to avoid circular imports
    from config import DEFAULT_THINKING_MODE_THINKDEEP

    # Gather comprehensive server information
    version_info = {
        "version": __version__,
        "updated": __updated__,
        "author": __author__,
        "default_model": DEFAULT_MODEL,
        "default_thinking_mode_thinkdeep": DEFAULT_THINKING_MODE_THINKDEEP,
        "max_context_tokens": "Dynamic (model-specific)",
        "python_version": f"{sys.version_info.major}.{sys.version_info.minor}.{sys.version_info.micro}",
        "server_started": datetime.now().isoformat(),
        "available_tools": list(TOOLS.keys()) + ["version"],
    }

    # Check configured providers
    from providers import ModelProviderRegistry
    from providers.base import ProviderType

    configured_providers = []
    if ModelProviderRegistry.get_provider(ProviderType.GOOGLE):
        configured_providers.append("Gemini (flash, pro)")
    if ModelProviderRegistry.get_provider(ProviderType.OPENAI):
        configured_providers.append("OpenAI (o3, o3-mini)")
    if ModelProviderRegistry.get_provider(ProviderType.OPENROUTER):
<<<<<<< HEAD
        configured_providers.append("OpenRouter (configured via conf/openrouter_models.json)")
=======
        configured_providers.append("OpenRouter (configured via conf/custom_models.json)")
>>>>>>> f3001cc3

    # Format the information in a human-readable way
    text = f"""Zen MCP Server v{__version__}
Updated: {__updated__}
Author: {__author__}

Configuration:
- Default Model: {DEFAULT_MODEL}
- Default Thinking Mode (ThinkDeep): {DEFAULT_THINKING_MODE_THINKDEEP}
- Max Context: Dynamic (model-specific)
- Python: {version_info["python_version"]}
- Started: {version_info["server_started"]}

Configured Providers:
{chr(10).join(f"  - {provider}" for provider in configured_providers)}

Available Tools:
{chr(10).join(f"  - {tool}" for tool in version_info["available_tools"])}

For updates, visit: https://github.com/BeehiveInnovations/zen-mcp-server"""

    # Create standardized tool output
    tool_output = ToolOutput(status="success", content=text, content_type="text", metadata={"tool_name": "version"})

    return [TextContent(type="text", text=tool_output.model_dump_json())]


async def main():
    """
    Main entry point for the MCP server.

    Initializes the Gemini API configuration and starts the server using
    stdio transport. The server will continue running until the client
    disconnects or an error occurs.

    The server communicates via standard input/output streams using the
    MCP protocol's JSON-RPC message format.
    """
    # Validate and configure providers based on available API keys
    configure_providers()

    # Log startup message for Docker log monitoring
    logger.info("Zen MCP Server starting up...")
    logger.info(f"Log level: {log_level}")

    # Log current model mode
    from config import IS_AUTO_MODE

    if IS_AUTO_MODE:
        logger.info("Model mode: AUTO (Claude will select the best model for each task)")
    else:
        logger.info(f"Model mode: Fixed model '{DEFAULT_MODEL}'")

    # Import here to avoid circular imports
    from config import DEFAULT_THINKING_MODE_THINKDEEP

    logger.info(f"Default thinking mode (ThinkDeep): {DEFAULT_THINKING_MODE_THINKDEEP}")

    logger.info(f"Available tools: {list(TOOLS.keys())}")
    logger.info("Server ready - waiting for tool requests...")

    # Run the server using stdio transport (standard input/output)
    # This allows the server to be launched by MCP clients as a subprocess
    async with stdio_server() as (read_stream, write_stream):
        await server.run(
            read_stream,
            write_stream,
            InitializationOptions(
                server_name="zen",
                server_version=__version__,
                capabilities=ServerCapabilities(tools=ToolsCapability()),  # Advertise tool support capability
            ),
        )


if __name__ == "__main__":
    asyncio.run(main())<|MERGE_RESOLUTION|>--- conflicted
+++ resolved
@@ -171,19 +171,13 @@
     from providers.gemini import GeminiModelProvider
     from providers.openai import OpenAIModelProvider
     from providers.openrouter import OpenRouterProvider
-<<<<<<< HEAD
-=======
     from providers.xai import XAIModelProvider
     from utils.model_restrictions import get_restriction_service
->>>>>>> f3001cc3
 
     valid_providers = []
     has_native_apis = False
     has_openrouter = False
-<<<<<<< HEAD
-=======
     has_custom = False
->>>>>>> f3001cc3
 
     # Check for Gemini API key
     gemini_key = os.getenv("GEMINI_API_KEY")
@@ -199,8 +193,6 @@
         has_native_apis = True
         logger.info("OpenAI API key found - o3 model available")
 
-<<<<<<< HEAD
-=======
     # Check for X.AI API key
     xai_key = os.getenv("XAI_API_KEY")
     if xai_key and xai_key != "your_xai_api_key_here":
@@ -208,7 +200,6 @@
         has_native_apis = True
         logger.info("X.AI API key found - GROK models available")
 
->>>>>>> f3001cc3
     # Check for OpenRouter API key
     openrouter_key = os.getenv("OPENROUTER_API_KEY")
     if openrouter_key and openrouter_key != "your_openrouter_api_key_here":
@@ -216,9 +207,6 @@
         has_openrouter = True
         logger.info("OpenRouter API key found - Multiple models available via OpenRouter")
 
-<<<<<<< HEAD
-    # Register providers - native APIs first to ensure they take priority
-=======
     # Check for custom API endpoint (Ollama, vLLM, etc.)
     custom_url = os.getenv("CUSTOM_API_URL")
     if custom_url:
@@ -238,16 +226,11 @@
 
     # Register providers in priority order:
     # 1. Native APIs first (most direct and efficient)
->>>>>>> f3001cc3
     if has_native_apis:
         if gemini_key and gemini_key != "your_gemini_api_key_here":
             ModelProviderRegistry.register_provider(ProviderType.GOOGLE, GeminiModelProvider)
         if openai_key and openai_key != "your_openai_api_key_here":
             ModelProviderRegistry.register_provider(ProviderType.OPENAI, OpenAIModelProvider)
-<<<<<<< HEAD
-
-    # Register OpenRouter last so native APIs take precedence
-=======
         if xai_key and xai_key != "your_xai_api_key_here":
             ModelProviderRegistry.register_provider(ProviderType.XAI, XAIModelProvider)
 
@@ -262,7 +245,6 @@
         ModelProviderRegistry.register_provider(ProviderType.CUSTOM, custom_provider_factory)
 
     # 3. OpenRouter last (catch-all for everything else)
->>>>>>> f3001cc3
     if has_openrouter:
         ModelProviderRegistry.register_provider(ProviderType.OPENROUTER, OpenRouterProvider)
 
@@ -272,22 +254,13 @@
             "At least one API configuration is required. Please set either:\n"
             "- GEMINI_API_KEY for Gemini models\n"
             "- OPENAI_API_KEY for OpenAI o3 model\n"
-<<<<<<< HEAD
-            "- OPENROUTER_API_KEY for OpenRouter (multiple models)"
-=======
             "- XAI_API_KEY for X.AI GROK models\n"
             "- OPENROUTER_API_KEY for OpenRouter (multiple models)\n"
             "- CUSTOM_API_URL for local models (Ollama, vLLM, etc.)"
->>>>>>> f3001cc3
         )
 
     logger.info(f"Available providers: {', '.join(valid_providers)}")
 
-<<<<<<< HEAD
-    # Log provider priority if both are configured
-    if has_native_apis and has_openrouter:
-        logger.info("Provider priority: Native APIs (Gemini, OpenAI) will be checked before OpenRouter")
-=======
     # Log provider priority
     priority_info = []
     if has_native_apis:
@@ -338,7 +311,6 @@
                 "No models available for auto mode due to restrictions. "
                 "Please adjust your allowed model settings or disable auto mode."
             )
->>>>>>> f3001cc3
 
 
 @server.list_tools()
@@ -796,11 +768,7 @@
     if ModelProviderRegistry.get_provider(ProviderType.OPENAI):
         configured_providers.append("OpenAI (o3, o3-mini)")
     if ModelProviderRegistry.get_provider(ProviderType.OPENROUTER):
-<<<<<<< HEAD
-        configured_providers.append("OpenRouter (configured via conf/openrouter_models.json)")
-=======
         configured_providers.append("OpenRouter (configured via conf/custom_models.json)")
->>>>>>> f3001cc3
 
     # Format the information in a human-readable way
     text = f"""Zen MCP Server v{__version__}
