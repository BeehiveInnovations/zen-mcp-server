#!/usr/bin/env python3
"""
O3 Model Selection Test

Tests that O3 models are properly selected and used when explicitly specified,
regardless of the default model configuration (even when set to auto).
Validates model selection via Docker logs.
"""

import datetime
import subprocess

from .base_test import BaseSimulatorTest


class O3ModelSelectionTest(BaseSimulatorTest):
    """Test O3 model selection and usage"""

    @property
    def test_name(self) -> str:
        return "o3_model_selection"

    @property
    def test_description(self) -> str:
        return "O3 model selection and usage validation"

    def get_recent_server_logs(self) -> str:
        """Get recent server logs from the log file directly"""
        try:
            # Read logs directly from the log file - use more lines to ensure we get all test-related logs
            cmd = ["docker", "exec", self.container_name, "tail", "-n", "500", "/tmp/mcp_server.log"]
            result = subprocess.run(cmd, capture_output=True, text=True)

            if result.returncode == 0:
                return result.stdout
            else:
                self.logger.warning(f"Failed to read server logs: {result.stderr}")
                return ""
        except Exception as e:
            self.logger.error(f"Failed to get server logs: {e}")
            return ""

    def run_test(self) -> bool:
        """Test O3 model selection and usage"""
        try:
            self.logger.info(" Test: O3 model selection and usage validation")

            # Check which API keys are configured
            check_cmd = [
                "docker",
                "exec",
                self.container_name,
                "python",
                "-c",
                'import os; print(f\'OPENAI_KEY:{bool(os.environ.get("OPENAI_API_KEY"))}|OPENROUTER_KEY:{bool(os.environ.get("OPENROUTER_API_KEY"))}\')',
            ]
            result = subprocess.run(check_cmd, capture_output=True, text=True)

            has_openai = False
            has_openrouter = False

            if result.returncode == 0:
                output = result.stdout.strip()
                if "OPENAI_KEY:True" in output:
                    has_openai = True
                if "OPENROUTER_KEY:True" in output:
                    has_openrouter = True

            # If only OpenRouter is configured, adjust test expectations
            if has_openrouter and not has_openai:
                self.logger.info("  ℹ️  Only OpenRouter configured - O3 models will be routed through OpenRouter")
                return self._run_openrouter_o3_test()

<<<<<<< HEAD
=======
            # If neither OpenAI nor OpenRouter is configured, skip the test
            if not has_openai and not has_openrouter:
                self.logger.info("  ⚠️  Neither OpenAI nor OpenRouter API keys configured - skipping test")
                self.logger.info(
                    "  ℹ️  This test requires either OPENAI_API_KEY or OPENROUTER_API_KEY to be set in .env"
                )
                self.logger.info("  ✅ Test skipped (no API keys configured)")
                return True  # Return True to indicate test passed/skipped

>>>>>>> f3001cc3
            # Original test for when OpenAI is configured
            self.logger.info("  ℹ️  OpenAI API configured - expecting direct OpenAI API calls")

            # Setup test files for later use
            self.setup_test_files()

            # Get timestamp for log filtering
            datetime.datetime.now().strftime("%Y-%m-%dT%H:%M:%S")

            # Test 1: Explicit O3 model selection
            self.logger.info("  1: Testing explicit O3 model selection")

            response1, _ = self.call_mcp_tool(
                "chat",
                {
                    "prompt": "Simple test: What is 2 + 2? Just give a brief answer.",
                    "model": "o3",
                    "temperature": 1.0,  # O3 only supports default temperature of 1.0
                },
            )

            if not response1:
                self.logger.error("  ❌ O3 model test failed")
                return False

            self.logger.info("  ✅ O3 model call completed")

            # Test 2: Explicit O3-mini model selection
            self.logger.info("  2: Testing explicit O3-mini model selection")

            response2, _ = self.call_mcp_tool(
                "chat",
                {
                    "prompt": "Simple test: What is 3 + 3? Just give a brief answer.",
                    "model": "o3-mini",
                    "temperature": 1.0,  # O3-mini only supports default temperature of 1.0
                },
            )

            if not response2:
                self.logger.error("  ❌ O3-mini model test failed")
                return False

            self.logger.info("  ✅ O3-mini model call completed")

            # Test 3: Another tool with O3 to ensure it works across tools
            self.logger.info("  3: Testing O3 with different tool (codereview)")

            # Create a simple test file
            test_code = """def add(a, b):
    return a + b

def multiply(x, y):
    return x * y
"""
            test_file = self.create_additional_test_file("simple_math.py", test_code)

            response3, _ = self.call_mcp_tool(
                "codereview",
                {
                    "files": [test_file],
                    "prompt": "Quick review of this simple code",
                    "model": "o3",
                    "temperature": 1.0,  # O3 only supports default temperature of 1.0
                },
            )

            if not response3:
                self.logger.error("  ❌ O3 with codereview tool failed")
                return False

            self.logger.info("  ✅ O3 with codereview tool completed")

            # Validate model usage from server logs
            self.logger.info("  4: Validating model usage in logs")
            logs = self.get_recent_server_logs()

            # Check for OpenAI API calls (this proves O3 models are being used)
            openai_api_logs = [line for line in logs.split("\n") if "Sending request to openai API for" in line]

            # Check for OpenAI model usage logs
            openai_model_logs = [
                line for line in logs.split("\n") if "Using model:" in line and "openai provider" in line
            ]

            # Check for successful OpenAI responses
            openai_response_logs = [
                line for line in logs.split("\n") if "openai provider" in line and "Using model:" in line
            ]

            # Check that we have both chat and codereview tool calls to OpenAI
            chat_openai_logs = [line for line in logs.split("\n") if "Sending request to openai API for chat" in line]

            codereview_openai_logs = [
                line for line in logs.split("\n") if "Sending request to openai API for codereview" in line
            ]

            # Validation criteria - we expect 3 OpenAI calls (2 chat + 1 codereview)
            openai_api_called = len(openai_api_logs) >= 3  # Should see 3 OpenAI API calls
            openai_model_usage = len(openai_model_logs) >= 3  # Should see 3 model usage logs
            openai_responses_received = len(openai_response_logs) >= 3  # Should see 3 responses
            chat_calls_to_openai = len(chat_openai_logs) >= 2  # Should see 2 chat calls (o3 + o3-mini)
            codereview_calls_to_openai = len(codereview_openai_logs) >= 1  # Should see 1 codereview call (o3)

            self.logger.info(f"   OpenAI API call logs: {len(openai_api_logs)}")
            self.logger.info(f"   OpenAI model usage logs: {len(openai_model_logs)}")
            self.logger.info(f"   OpenAI response logs: {len(openai_response_logs)}")
            self.logger.info(f"   Chat calls to OpenAI: {len(chat_openai_logs)}")
            self.logger.info(f"   Codereview calls to OpenAI: {len(codereview_openai_logs)}")

            # Log sample evidence for debugging
            if self.verbose and openai_api_logs:
                self.logger.debug("  📋 Sample OpenAI API logs:")
                for log in openai_api_logs[:5]:
                    self.logger.debug(f"    {log}")

            if self.verbose and chat_openai_logs:
                self.logger.debug("  📋 Sample chat OpenAI logs:")
                for log in chat_openai_logs[:3]:
                    self.logger.debug(f"    {log}")

            # Success criteria
            success_criteria = [
                ("OpenAI API calls made", openai_api_called),
                ("OpenAI model usage logged", openai_model_usage),
                ("OpenAI responses received", openai_responses_received),
                ("Chat tool used OpenAI", chat_calls_to_openai),
                ("Codereview tool used OpenAI", codereview_calls_to_openai),
            ]

            passed_criteria = sum(1 for _, passed in success_criteria if passed)
            self.logger.info(f"   Success criteria met: {passed_criteria}/{len(success_criteria)}")

            for criterion, passed in success_criteria:
                status = "✅" if passed else "❌"
                self.logger.info(f"    {status} {criterion}")

            if passed_criteria >= 3:  # At least 3 out of 4 criteria
                self.logger.info("  ✅ O3 model selection validation passed")
                return True
            else:
                self.logger.error("  ❌ O3 model selection validation failed")
                return False

        except Exception as e:
            self.logger.error(f"O3 model selection test failed: {e}")
            return False
        finally:
            self.cleanup_test_files()

    def _run_openrouter_o3_test(self) -> bool:
        """Test O3 model selection when using OpenRouter"""
        try:
            # Setup test files
            self.setup_test_files()

            # Test 1: O3 model via OpenRouter
            self.logger.info("  1: Testing O3 model via OpenRouter")

            response1, _ = self.call_mcp_tool(
                "chat",
                {
                    "prompt": "Simple test: What is 2 + 2? Just give a brief answer.",
                    "model": "o3",
                    "temperature": 1.0,
                },
            )

            if not response1:
                self.logger.error("  ❌ O3 model test via OpenRouter failed")
                return False

            self.logger.info("  ✅ O3 model call via OpenRouter completed")

            # Test 2: O3-mini model via OpenRouter
            self.logger.info("  2: Testing O3-mini model via OpenRouter")

            response2, _ = self.call_mcp_tool(
                "chat",
                {
                    "prompt": "Simple test: What is 3 + 3? Just give a brief answer.",
                    "model": "o3-mini",
                    "temperature": 1.0,
                },
            )

            if not response2:
                self.logger.error("  ❌ O3-mini model test via OpenRouter failed")
                return False

            self.logger.info("  ✅ O3-mini model call via OpenRouter completed")

            # Test 3: Codereview with O3 via OpenRouter
            self.logger.info("  3: Testing O3 with codereview tool via OpenRouter")

            test_code = """def add(a, b):
    return a + b

def multiply(x, y):
    return x * y
"""
            test_file = self.create_additional_test_file("simple_math.py", test_code)

            response3, _ = self.call_mcp_tool(
                "codereview",
                {
                    "files": [test_file],
                    "prompt": "Quick review of this simple code",
                    "model": "o3",
                    "temperature": 1.0,
                },
            )

            if not response3:
                self.logger.error("  ❌ O3 with codereview tool via OpenRouter failed")
                return False

            self.logger.info("  ✅ O3 with codereview tool via OpenRouter completed")

            # Validate OpenRouter usage in logs
            self.logger.info("  4: Validating OpenRouter usage in logs")
            logs = self.get_recent_server_logs()

            # Check for OpenRouter API calls
            openrouter_api_logs = [
                line
                for line in logs.split("\n")
                if "openrouter" in line.lower() and ("API" in line or "request" in line)
            ]

            # Check for model resolution through OpenRouter
            openrouter_model_logs = [
                line for line in logs.split("\n") if "openrouter" in line.lower() and ("o3" in line or "model" in line)
            ]

            # Check for successful responses
            openrouter_response_logs = [
                line for line in logs.split("\n") if "openrouter" in line.lower() and "response" in line
            ]

            self.logger.info(f"   OpenRouter API logs: {len(openrouter_api_logs)}")
            self.logger.info(f"   OpenRouter model logs: {len(openrouter_model_logs)}")
            self.logger.info(f"   OpenRouter response logs: {len(openrouter_response_logs)}")

            # Success criteria for OpenRouter
            openrouter_used = len(openrouter_api_logs) >= 3 or len(openrouter_model_logs) >= 3
            all_calls_succeeded = response1 and response2 and response3

            success_criteria = [
                ("All O3 model calls succeeded", all_calls_succeeded),
                ("OpenRouter provider was used", openrouter_used),
            ]

            passed_criteria = sum(1 for _, passed in success_criteria if passed)
            self.logger.info(f"   Success criteria met: {passed_criteria}/{len(success_criteria)}")

            for criterion, passed in success_criteria:
                status = "✅" if passed else "❌"
                self.logger.info(f"    {status} {criterion}")

            if passed_criteria == len(success_criteria):
                self.logger.info("  ✅ O3 model selection via OpenRouter passed")
                return True
            else:
                self.logger.error("  ❌ O3 model selection via OpenRouter failed")
                return False

        except Exception as e:
            self.logger.error(f"OpenRouter O3 test failed: {e}")
            return False
        finally:
            self.cleanup_test_files()


def main():
    """Run the O3 model selection tests"""
    import sys

    verbose = "--verbose" in sys.argv or "-v" in sys.argv
    test = O3ModelSelectionTest(verbose=verbose)

    success = test.run_test()
    sys.exit(0 if success else 1)


if __name__ == "__main__":
    main()<|MERGE_RESOLUTION|>--- conflicted
+++ resolved
@@ -71,8 +71,6 @@
                 self.logger.info("  ℹ️  Only OpenRouter configured - O3 models will be routed through OpenRouter")
                 return self._run_openrouter_o3_test()
 
-<<<<<<< HEAD
-=======
             # If neither OpenAI nor OpenRouter is configured, skip the test
             if not has_openai and not has_openrouter:
                 self.logger.info("  ⚠️  Neither OpenAI nor OpenRouter API keys configured - skipping test")
@@ -82,7 +80,6 @@
                 self.logger.info("  ✅ Test skipped (no API keys configured)")
                 return True  # Return True to indicate test passed/skipped
 
->>>>>>> f3001cc3
             # Original test for when OpenAI is configured
             self.logger.info("  ℹ️  OpenAI API configured - expecting direct OpenAI API calls")
 
