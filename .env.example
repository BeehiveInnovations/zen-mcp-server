--- conflicted
+++ resolved
@@ -160,7 +160,6 @@
 # Leave empty for default language (English)
 # LOCALE=fr-FR
 
-<<<<<<< HEAD
 # HTTP/SSE Remote Server Configuration
 # These settings are used when running the server in HTTP mode
 # Transport mode: stdio (default) or http
@@ -177,7 +176,7 @@
 # When MCP_REQUIRE_AUTH is true, clients must provide x-api-key header
 MCP_REQUIRE_AUTH=true
 MCP_API_KEY=your_secure_api_key_here
-=======
+
 # ===========================================
 # Docker Configuration
 # ===========================================
@@ -192,5 +191,4 @@
 
 # Maximum log file size (default: 10MB)
 # Applicable when using file-based logging
-LOG_MAX_SIZE=10MB
->>>>>>> ad6b2162
+LOG_MAX_SIZE=10MB