#!/bin/bash
set -euo pipefail

# ============================================================================
# Zen MCP Server Setup Script
# 
# A platform-agnostic setup script that works on macOS, Linux, and WSL.
# Handles environment setup, dependency installation, and configuration.
# ============================================================================

# ----------------------------------------------------------------------------
# Constants and Configuration
# ----------------------------------------------------------------------------

# Colors for output (ANSI codes work on all platforms)
readonly GREEN='\033[0;32m'
readonly YELLOW='\033[1;33m'
readonly RED='\033[0;31m'
readonly NC='\033[0m' # No Color

# Configuration
readonly VENV_PATH=".zen_venv"
readonly DOCKER_CLEANED_FLAG=".docker_cleaned"
readonly DESKTOP_CONFIG_FLAG=".desktop_configured"
readonly LOG_DIR="logs"
readonly LOG_FILE="mcp_server.log"

# ----------------------------------------------------------------------------
# Utility Functions
# ----------------------------------------------------------------------------

# Print colored output
print_success() {
    echo -e "${GREEN}✓${NC} $1" >&2
}

print_error() {
    echo -e "${RED}✗${NC} $1" >&2
}

print_warning() {
    echo -e "${YELLOW}!${NC} $1" >&2
}

print_info() {
    echo -e "${YELLOW}$1${NC}" >&2
}

# Get the script's directory (works on all platforms)
get_script_dir() {
    cd "$(dirname "$0")" && pwd
}

# Extract version from config.py
get_version() {
    grep -E '^__version__ = ' config.py 2>/dev/null | sed 's/__version__ = "\(.*\)"/\1/' || echo "unknown"
}

# ----------------------------------------------------------------------------
# Platform Detection Functions
# ----------------------------------------------------------------------------

# Detect the operating system
detect_os() {
    case "$OSTYPE" in
        darwin*)  echo "macos" ;;
        linux*)   
            if grep -qi microsoft /proc/version 2>/dev/null; then
                echo "wsl"
            else
                echo "linux"
            fi
            ;;
        msys*|cygwin*|win32) echo "windows" ;;
        *)        echo "unknown" ;;
    esac
}

# Get Claude config path based on platform
get_claude_config_path() {
    local os_type=$(detect_os)
    
    case "$os_type" in
        macos)
            echo "$HOME/Library/Application Support/Claude/claude_desktop_config.json"
            ;;
        linux)
            echo "$HOME/.config/Claude/claude_desktop_config.json"
            ;;
        wsl)
            echo "/mnt/c/Users/$USER/AppData/Roaming/Claude/claude_desktop_config.json"
            ;;
        windows)
            echo "$APPDATA/Claude/claude_desktop_config.json"
            ;;
        *)
            echo ""
            ;;
    esac
}

# ----------------------------------------------------------------------------
# Docker Cleanup Functions
# ----------------------------------------------------------------------------

# Clean up old Docker artifacts
cleanup_docker() {
    # Skip if already cleaned or Docker not available
    [[ -f "$DOCKER_CLEANED_FLAG" ]] && return 0
    
    if ! command -v docker &> /dev/null || ! docker info &> /dev/null 2>&1; then
        return 0
    fi
    
    local found_artifacts=false
    
    # Define containers to remove
    local containers=(
        "gemini-mcp-server"
        "gemini-mcp-redis"
        "zen-mcp-server"
        "zen-mcp-redis"
        "zen-mcp-log-monitor"
    )
    
    # Remove containers
    for container in "${containers[@]}"; do
        if docker ps -a --format "{{.Names}}" | grep -q "^${container}$" 2>/dev/null; then
            if [[ "$found_artifacts" == false ]]; then
                echo "One-time Docker cleanup..."
                found_artifacts=true
            fi
            echo "  Removing container: $container"
            docker stop "$container" >/dev/null 2>&1 || true
            docker rm "$container" >/dev/null 2>&1 || true
        fi
    done
    
    # Remove images
    local images=("gemini-mcp-server:latest" "zen-mcp-server:latest")
    for image in "${images[@]}"; do
        if docker images --format "{{.Repository}}:{{.Tag}}" | grep -q "^${image}$" 2>/dev/null; then
            if [[ "$found_artifacts" == false ]]; then
                echo "One-time Docker cleanup..."
                found_artifacts=true
            fi
            echo "  Removing image: $image"
            docker rmi "$image" >/dev/null 2>&1 || true
        fi
    done
    
    # Remove volumes
    local volumes=("redis_data" "mcp_logs")
    for volume in "${volumes[@]}"; do
        if docker volume ls --format "{{.Name}}" | grep -q "^${volume}$" 2>/dev/null; then
            if [[ "$found_artifacts" == false ]]; then
                echo "One-time Docker cleanup..."
                found_artifacts=true
            fi
            echo "  Removing volume: $volume"
            docker volume rm "$volume" >/dev/null 2>&1 || true
        fi
    done
    
    if [[ "$found_artifacts" == true ]]; then
        print_success "Docker cleanup complete"
    fi
    
    touch "$DOCKER_CLEANED_FLAG"
}

# ----------------------------------------------------------------------------
# Python Environment Functions
# ----------------------------------------------------------------------------

# Find suitable Python command
find_python() {
    # Prefer Python 3.12 for best compatibility
    local python_cmds=("python3.12" "python3.13" "python3.11" "python3.10" "python3" "python" "py")
    
    for cmd in "${python_cmds[@]}"; do
        if command -v "$cmd" &> /dev/null; then
            local version=$($cmd --version 2>&1)
            if [[ $version =~ Python\ 3\.([0-9]+)\.([0-9]+) ]]; then
                local major_version=${BASH_REMATCH[1]}
                local minor_version=${BASH_REMATCH[2]}
                
                # Check minimum version (3.10) for better library compatibility
                if [[ $major_version -ge 10 ]]; then
                    echo "$cmd"
                    print_success "Found Python: $version"
                    
                    # Recommend Python 3.12
                    if [[ $major_version -ne 12 ]]; then
                        print_info "Note: Python 3.12 is recommended for best compatibility."
                    fi
                    
                    return 0
                fi
            fi
        fi
    done
    
    print_error "Python 3.10+ not found. Please install Python 3.10 or newer (3.12 recommended)."
    return 1
}

# Setup virtual environment
setup_venv() {
    local python_cmd="$1"
    local venv_python=""
    
    # Create venv if it doesn't exist
    if [[ ! -d "$VENV_PATH" ]]; then
        print_info "Creating isolated environment..."
        
        # Capture error output for better diagnostics
        local venv_error
        if venv_error=$($python_cmd -m venv "$VENV_PATH" 2>&1); then
            print_success "Created isolated environment"
        else
            print_error "Failed to create virtual environment"
            echo ""
            echo "Error details:"
            echo "$venv_error"
            echo ""
            
            # Check for common Linux issues and try fallbacks
            local os_type=$(detect_os)
            if [[ "$os_type" == "linux" || "$os_type" == "wsl" ]]; then
                if echo "$venv_error" | grep -E -q "No module named venv|venv.*not found"; then
                    print_warning "Python venv module not available, trying fallback methods..."
                    
                    # Try virtualenv as fallback
                    if command -v virtualenv &> /dev/null; then
                        print_info "Attempting to create environment with virtualenv..."
                        local fallback_error
                        if fallback_error=$(virtualenv -p "$python_cmd" "$VENV_PATH" 2>&1); then
                            print_success "Created environment using virtualenv fallback"
                            # Continue to path setup below instead of early return
                        else
                            echo "virtualenv fallback failed: $fallback_error"
                        fi
                    fi
                    
                    # Try python -m virtualenv if directory wasn't created
                    if [[ ! -d "$VENV_PATH" ]]; then
                        local fallback_error
                        if fallback_error=$($python_cmd -m virtualenv "$VENV_PATH" 2>&1); then
                            print_success "Created environment using python -m virtualenv fallback"
                            # Continue to path setup below instead of early return
                        else
                            echo "python -m virtualenv fallback failed: $fallback_error"
                        fi
                    fi
                    
                    # Check if any fallback succeeded
                    if [[ ! -d "$VENV_PATH" ]]; then
                        print_error "All virtual environment creation methods failed!"
                        echo ""
                        echo "Please install the venv or virtualenv package:"
                        echo "  Ubuntu/Debian: sudo apt install python3-venv python3-virtualenv"
                        echo "  RHEL/CentOS:   sudo dnf install python3-venv python3-virtualenv"
                        echo "  Fedora:        sudo dnf install python3-venv python3-virtualenv"
                        echo "  Arch:          sudo pacman -S python-virtualenv"
                        echo ""
                        echo "Or install via pip:"
                        echo "  $python_cmd -m pip install --user virtualenv"
                        echo ""
                        exit 1
                    fi
                elif echo "$venv_error" | grep -q "Permission denied"; then
                    print_error "Permission denied creating virtual environment"
                    echo ""
                    echo "Try running with different permissions or in a different directory:"
                    echo "  mkdir -p ~/zen-mcp-temp && cd ~/zen-mcp-temp"
                    echo "  git clone <repository-url> && cd zen-mcp-server && ./run-server.sh"
                    echo ""
                    exit 1
                else
                    exit 1
                fi
            else
                exit 1
            fi
        fi
    fi
    
    # Get venv Python path based on platform
    local os_type=$(detect_os)
    case "$os_type" in
        windows)
            venv_python="$VENV_PATH/Scripts/python.exe"
            ;;
        *)
            venv_python="$VENV_PATH/bin/python"
            ;;
    esac
    
    # Always use venv Python
    if [[ -f "$venv_python" ]]; then
        if [[ -n "${VIRTUAL_ENV:-}" ]]; then
            print_success "Using activated virtual environment"
        fi
        # Convert to absolute path for MCP registration
        local abs_venv_python=$(cd "$(dirname "$venv_python")" && pwd)/$(basename "$venv_python")
        echo "$abs_venv_python"
        return 0
    else
        print_error "Virtual environment Python not found"
        exit 1
    fi
}

# Check if package is installed
check_package() {
    local python_cmd="$1"
    local package="$2"
    $python_cmd -c "import $package" 2>/dev/null
}

# Install dependencies
install_dependencies() {
    local python_cmd="$1"
    local deps_needed=false
    
    # Check required packages
    local packages=("mcp" "google.generativeai" "openai" "pydantic")
    for package in "${packages[@]}"; do
        local import_name=${package%%.*}  # Get first part before dot
        if ! check_package "$python_cmd" "$import_name"; then
            deps_needed=true
            break
        fi
    done
    
<<<<<<< HEAD
    if [ -n "${REQUESTY_API_KEY:-}" ]; then
        # Replace the placeholder API key with the actual value
        if command -v sed >/dev/null 2>&1; then
            sed -i.bak "s/your_requesty_api_key_here/$REQUESTY_API_KEY/" .env && rm .env.bak
            echo "✅ Updated .env with existing REQUESTY_API_KEY from environment"
        else
            echo "⚠️  Found REQUESTY_API_KEY in environment, but sed not available. Please update .env manually."
        fi
    fi
    
    # Update WORKSPACE_ROOT to use current user's home directory
    if command -v sed >/dev/null 2>&1; then
        sed -i.bak "s|WORKSPACE_ROOT=/Users/your-username|WORKSPACE_ROOT=$HOME|" .env && rm .env.bak
        echo "✅ Updated WORKSPACE_ROOT to $HOME"
    fi
    echo "✅ Created .env file with Redis configuration"
    echo ""
fi

# Check if Docker and Docker Compose are installed
if ! command -v docker &> /dev/null; then
    echo "❌ Docker is not installed. Please install Docker first."
    echo "   Visit: https://docs.docker.com/get-docker/"
    exit 1
fi

if ! command -v docker-compose &> /dev/null && ! docker compose version &> /dev/null; then
    echo "❌ Docker Compose is not installed. Please install Docker Compose first."
    echo "   Visit: https://docs.docker.com/compose/install/"
    exit 1
fi

# Check if Docker daemon is running
if ! docker info &> /dev/null; then
    echo "❌ Docker daemon is not running. Please start Docker."
    exit 1
fi

# Use modern docker compose syntax if available, fall back to docker-compose
COMPOSE_CMD="docker compose"
if ! docker compose version &> /dev/null; then
    COMPOSE_CMD="docker-compose"
fi

# Check if at least one API key or custom URL is properly configured
source .env 2>/dev/null || true

VALID_GEMINI_KEY=false
VALID_OPENAI_KEY=false
VALID_XAI_KEY=false
VALID_OPENROUTER_KEY=false
VALID_REQUESTY_KEY=false
VALID_CUSTOM_URL=false

# Check if GEMINI_API_KEY is set and not the placeholder
if [ -n "${GEMINI_API_KEY:-}" ] && [ "$GEMINI_API_KEY" != "your_gemini_api_key_here" ]; then
    VALID_GEMINI_KEY=true
    echo "✅ GEMINI_API_KEY found"
fi

# Check if OPENAI_API_KEY is set and not the placeholder
if [ -n "${OPENAI_API_KEY:-}" ] && [ "$OPENAI_API_KEY" != "your_openai_api_key_here" ]; then
    VALID_OPENAI_KEY=true
    echo "✅ OPENAI_API_KEY found"
fi

# Check if XAI_API_KEY is set and not the placeholder
if [ -n "${XAI_API_KEY:-}" ] && [ "$XAI_API_KEY" != "your_xai_api_key_here" ]; then
    VALID_XAI_KEY=true
    echo "✅ XAI_API_KEY found"
fi

# Check if OPENROUTER_API_KEY is set and not the placeholder
if [ -n "${OPENROUTER_API_KEY:-}" ] && [ "$OPENROUTER_API_KEY" != "your_openrouter_api_key_here" ]; then
    VALID_OPENROUTER_KEY=true
    echo "✅ OPENROUTER_API_KEY found"
fi

# Check if REQUESTY_API_KEY is set and not the placeholder
if [ -n "${REQUESTY_API_KEY:-}" ] && [ "$REQUESTY_API_KEY" != "your_requesty_api_key_here" ]; then
    VALID_REQUESTY_KEY=true
    echo "✅ REQUESTY_API_KEY found"
fi

# Check if CUSTOM_API_URL is set and not empty (custom API key is optional)
if [ -n "${CUSTOM_API_URL:-}" ]; then
    VALID_CUSTOM_URL=true
    echo "✅ CUSTOM_API_URL found: $CUSTOM_API_URL"
fi

# Require at least one valid API key or custom URL
if [ "$VALID_GEMINI_KEY" = false ] && [ "$VALID_OPENAI_KEY" = false ] && [ "$VALID_XAI_KEY" = false ] && [ "$VALID_OPENROUTER_KEY" = false ] && [ "$VALID_REQUESTY_KEY" = false ] && [ "$VALID_CUSTOM_URL" = false ]; then
    echo ""
    echo "❌ ERROR: At least one valid API key or custom URL is required!"
    echo ""
    echo "Please edit the .env file and set at least one of:"
    echo "  - GEMINI_API_KEY (get from https://makersuite.google.com/app/apikey)"
    echo "  - OPENAI_API_KEY (get from https://platform.openai.com/api-keys)"
    echo "  - XAI_API_KEY (get from https://console.x.ai/)"
    echo "  - OPENROUTER_API_KEY (get from https://openrouter.ai/)"
    echo "  - REQUESTY_API_KEY (get from https://requesty.ai/)"
    echo "  - CUSTOM_API_URL (for local models like Ollama, vLLM, etc.)"
    echo ""
    echo "Example:"
    echo "  GEMINI_API_KEY=your-actual-api-key-here"
    echo "  OPENAI_API_KEY=sk-your-actual-openai-key-here"
    echo "  XAI_API_KEY=xai-your-actual-xai-key-here"
    echo "  OPENROUTER_API_KEY=sk-or-your-actual-openrouter-key-here"
    echo "  REQUESTY_API_KEY=rqy-your-actual-requesty-key-here"
    echo "  CUSTOM_API_URL=http://host.docker.internal:11434/v1  # Ollama (use host.docker.internal, NOT localhost!)"
=======
    if [[ "$deps_needed" == false ]]; then
        print_success "Dependencies already installed"
        return 0
    fi
    
>>>>>>> 4dae6e45
    echo ""
    print_info "Setting up Zen MCP Server..."
    echo "Installing required components:"
    echo "  • MCP protocol library"
    echo "  • AI model connectors"
    echo "  • Data validation tools"
    echo ""
    
    # Determine if we're in a venv
    local install_cmd
    if [[ -n "${VIRTUAL_ENV:-}" ]] || [[ "$python_cmd" == *"$VENV_PATH"* ]]; then
        install_cmd="$python_cmd -m pip install -q -r requirements.txt"
    else
        install_cmd="$python_cmd -m pip install -q --user -r requirements.txt"
    fi
    
    # Install packages
    echo -n "Downloading packages..."
    if $install_cmd 2>&1 | grep -i error | grep -v warning; then
        echo -e "\r${RED}✗ Setup failed${NC}                      "
        echo ""
        echo "Try running manually:"
        echo "  $python_cmd -m pip install mcp google-genai openai pydantic"
        return 1
    else
        echo -e "\r${GREEN}✓ Setup complete!${NC}                    "
        return 0
    fi
}

# ----------------------------------------------------------------------------
# Environment Configuration Functions
# ----------------------------------------------------------------------------

# Setup .env file
setup_env_file() {
    if [[ -f .env ]]; then
        print_success ".env file already exists"
        migrate_env_file
        return 0
    fi
    
    if [[ ! -f .env.example ]]; then
        print_error ".env.example not found!"
        return 1
    fi
    
    cp .env.example .env
    print_success "Created .env from .env.example"
    
    # Detect sed version for cross-platform compatibility
    local sed_cmd
    if sed --version >/dev/null 2>&1; then
        sed_cmd="sed -i"  # GNU sed (Linux)
    else
        sed_cmd="sed -i ''"  # BSD sed (macOS)
    fi
    
    # Update API keys from environment if present
    local api_keys=(
        "GEMINI_API_KEY:your_gemini_api_key_here"
        "OPENAI_API_KEY:your_openai_api_key_here"
        "XAI_API_KEY:your_xai_api_key_here"
        "OPENROUTER_API_KEY:your_openrouter_api_key_here"
    )
    
    for key_pair in "${api_keys[@]}"; do
        local key_name="${key_pair%%:*}"
        local placeholder="${key_pair##*:}"
        local key_value="${!key_name:-}"
        
        if [[ -n "$key_value" ]]; then
            $sed_cmd "s/$placeholder/$key_value/" .env
            print_success "Updated .env with $key_name from environment"
        fi
    done
    
    return 0
}

# Migrate .env file from Docker to standalone format
migrate_env_file() {
    # Check if migration is needed
    if ! grep -q "host\.docker\.internal" .env 2>/dev/null; then
        return 0
    fi
    
    print_warning "Migrating .env from Docker to standalone format..."
    
    # Create backup
    cp .env .env.backup_$(date +%Y%m%d_%H%M%S)
    
    # Detect sed version for cross-platform compatibility
    local sed_cmd
    if sed --version >/dev/null 2>&1; then
        sed_cmd="sed -i"  # GNU sed (Linux)
    else
        sed_cmd="sed -i ''"  # BSD sed (macOS)
    fi
    
    # Replace host.docker.internal with localhost
    $sed_cmd 's/host\.docker\.internal/localhost/g' .env
    
    print_success "Migrated Docker URLs to localhost in .env"
    echo "  (Backup saved as .env.backup_*)"
}

# Validate API keys
validate_api_keys() {
    local has_key=false
    local api_keys=(
        "GEMINI_API_KEY:your_gemini_api_key_here"
        "OPENAI_API_KEY:your_openai_api_key_here"
        "XAI_API_KEY:your_xai_api_key_here"
        "OPENROUTER_API_KEY:your_openrouter_api_key_here"
    )
    
    for key_pair in "${api_keys[@]}"; do
        local key_name="${key_pair%%:*}"
        local placeholder="${key_pair##*:}"
        local key_value="${!key_name:-}"
        
        if [[ -n "$key_value" ]] && [[ "$key_value" != "$placeholder" ]]; then
            print_success "$key_name configured"
            has_key=true
        fi
    done
    
    # Check custom API URL
    if [[ -n "${CUSTOM_API_URL:-}" ]]; then
        print_success "CUSTOM_API_URL configured: $CUSTOM_API_URL"
        has_key=true
    fi
    
    if [[ "$has_key" == false ]]; then
        print_error "No API keys found in .env!"
        echo "" >&2
        echo "Please edit .env and add at least one API key:" >&2
        echo "  GEMINI_API_KEY=your-actual-key" >&2
        echo "  OPENAI_API_KEY=your-actual-key" >&2
        echo "  XAI_API_KEY=your-actual-key" >&2
        echo "  OPENROUTER_API_KEY=your-actual-key" >&2
        echo "" >&2
        return 1
    fi
    
    return 0
}

# ----------------------------------------------------------------------------
# Claude Integration Functions
# ----------------------------------------------------------------------------

# Check if MCP is added to Claude CLI and verify it's correct
check_claude_cli_integration() {
    local python_cmd="$1"
    local server_path="$2"
    
    if ! command -v claude &> /dev/null; then
        echo ""
        print_warning "Claude CLI not found"
        echo ""
        read -p "Would you like to add Zen to Claude Code? (Y/n): " -n 1 -r
        echo ""
        if [[ $REPLY =~ ^[Nn]$ ]]; then
            print_info "Skipping Claude Code integration"
            return 0
        fi
        
        echo ""
        echo "Please install Claude Code first:"
        echo "  Visit: https://docs.anthropic.com/en/docs/claude-code/cli-usage"
        echo ""
        echo "Then run this script again to register MCP."
        return 1
    fi
    
    # Check if zen is registered
    local mcp_list=$(claude mcp list 2>/dev/null)
    if echo "$mcp_list" | grep -q "zen"; then
        # Check if it's using the old Docker command
        if echo "$mcp_list" | grep -E "zen.*docker|zen.*compose" &>/dev/null; then
            print_warning "Found old Docker-based Zen registration, updating..."
            claude mcp remove zen -s user 2>/dev/null || true
            
            # Re-add with correct Python command
            if claude mcp add zen -s user -- "$python_cmd" "$server_path" 2>/dev/null; then
                print_success "Updated Zen to become a standalone script"
                return 0
            else
                echo ""
                echo "Failed to update MCP registration. Please run manually:"
                echo "  claude mcp remove zen -s user"
                echo "  claude mcp add zen -s user -- $python_cmd $server_path"
                return 1
            fi
        else
            # Verify the registered path matches current setup
            local expected_cmd="$python_cmd $server_path"
            if echo "$mcp_list" | grep -F "$server_path" &>/dev/null; then
                return 0
            else
                print_warning "Zen registered with different path, updating..."
                claude mcp remove zen -s user 2>/dev/null || true
                
                if claude mcp add zen -s user -- "$python_cmd" "$server_path" 2>/dev/null; then
                    print_success "Updated Zen with current path"
                    return 0
                else
                    echo ""
                    echo "Failed to update MCP registration. Please run manually:"
                    echo "  claude mcp remove zen -s user"
                    echo "  claude mcp add zen -s user -- $python_cmd $server_path"
                    return 1
                fi
            fi
        fi
    else
        # Not registered at all, ask user if they want to add it
        echo ""
        read -p "Add Zen to Claude Code? (Y/n): " -n 1 -r
        echo ""
        if [[ $REPLY =~ ^[Nn]$ ]]; then
            print_info "To add manually later, run:"
            echo "  claude mcp add zen -s user -- $python_cmd $server_path"
            return 0
        fi
        
        print_info "Registering Zen with Claude Code..."
        if claude mcp add zen -s user -- "$python_cmd" "$server_path" 2>/dev/null; then
            print_success "Successfully added Zen to Claude Code"
            return 0
        else
            echo ""
            echo "Failed to add automatically. To add manually, run:"
            echo "  claude mcp add zen -s user -- $python_cmd $server_path"
            return 1
        fi
    fi
}

# Check and update Claude Desktop configuration
check_claude_desktop_integration() {
    local python_cmd="$1"
    local server_path="$2"
    
    # Skip if already configured (check flag)
    if [[ -f "$DESKTOP_CONFIG_FLAG" ]]; then
        return 0
    fi
    
    local config_path=$(get_claude_config_path)
    if [[ -z "$config_path" ]]; then
        print_warning "Unable to determine Claude Desktop config path for this platform"
        return 0
    fi
    
    echo ""
    read -p "Configure Zen for Claude Desktop? (Y/n): " -n 1 -r
    echo ""
    if [[ $REPLY =~ ^[Nn]$ ]]; then
        print_info "Skipping Claude Desktop integration"
        touch "$DESKTOP_CONFIG_FLAG"  # Don't ask again
        return 0
    fi
    
    # Create config directory if it doesn't exist
    local config_dir=$(dirname "$config_path")
    mkdir -p "$config_dir" 2>/dev/null || true
    
    # Handle existing config
    if [[ -f "$config_path" ]]; then
        print_info "Updating existing Claude Desktop config..."
        
        # Check for old Docker config and remove it
        if grep -q "docker.*compose.*zen\|zen.*docker" "$config_path" 2>/dev/null; then
            print_warning "Removing old Docker-based MCP configuration..."
            # Create backup
            cp "$config_path" "${config_path}.backup_$(date +%Y%m%d_%H%M%S)"
            
            # Remove old zen config using a more robust approach
            local temp_file=$(mktemp)
            python3 -c "
import json
import sys

try:
    with open('$config_path', 'r') as f:
        config = json.load(f)
    
    # Remove zen from mcpServers if it exists
    if 'mcpServers' in config and 'zen' in config['mcpServers']:
        del config['mcpServers']['zen']
        print('Removed old zen MCP configuration')
    
    with open('$temp_file', 'w') as f:
        json.dump(config, f, indent=2)
        
except Exception as e:
    print(f'Error processing config: {e}', file=sys.stderr)
    sys.exit(1)
" && mv "$temp_file" "$config_path"
        fi
        
        # Add new config
        local temp_file=$(mktemp)
        python3 -c "
import json
import sys

try:
    with open('$config_path', 'r') as f:
        config = json.load(f)
except:
    config = {}

# Ensure mcpServers exists
if 'mcpServers' not in config:
    config['mcpServers'] = {}

# Add zen server
config['mcpServers']['zen'] = {
    'command': '$python_cmd',
    'args': ['$server_path']
}

with open('$temp_file', 'w') as f:
    json.dump(config, f, indent=2)
" && mv "$temp_file" "$config_path"
        
    else
        print_info "Creating new Claude Desktop config..."
        cat > "$config_path" << EOF
{
  "mcpServers": {
    "zen": {
      "command": "$python_cmd",
      "args": ["$server_path"]
    }
  }
}
EOF
    fi
    
    if [[ $? -eq 0 ]]; then
        print_success "Successfully configured Claude Desktop"
        echo "  Config: $config_path"
        echo "  Restart Claude Desktop to use the new MCP server"
        touch "$DESKTOP_CONFIG_FLAG"
    else
        print_error "Failed to update Claude Desktop config"
        echo "Manual config location: $config_path"
        echo "Add this configuration:"
        cat << EOF
{
  "mcpServers": {
    "zen": {
      "command": "$python_cmd",
      "args": ["$server_path"]
    }
  }
}
EOF
    fi
}

# Display configuration instructions
display_config_instructions() {
    local python_cmd="$1"
    local server_path="$2"
    
    echo ""
    local config_header="ZEN MCP SERVER CONFIGURATION"
    echo "===== $config_header ====="
    printf '%*s\n' "$((${#config_header} + 12))" | tr ' ' '='
    echo ""
    echo "To use Zen MCP Server with your Claude clients:"
    echo ""
    
    print_info "1. For Claude Code (CLI):"
    echo -e "   ${GREEN}claude mcp add zen -s user -- $python_cmd $server_path${NC}"
    echo ""
    
    print_info "2. For Claude Desktop:"
    echo "   Add this configuration to your Claude Desktop config file:"
    echo ""
    cat << EOF
   {
     "mcpServers": {
       "zen": {
         "command": "$python_cmd",
         "args": ["$server_path"]
       }
     }
   }
EOF
    
    # Show platform-specific config location
    local config_path=$(get_claude_config_path)
    if [[ -n "$config_path" ]]; then
        echo ""
        print_info "   Config file location:"
        echo -e "   ${YELLOW}$config_path${NC}"
    fi
    
    echo ""
    print_info "3. Restart Claude Desktop after updating the config file"
    echo ""
}

# Display setup instructions
display_setup_instructions() {
    local python_cmd="$1"
    local server_path="$2"
    
    echo ""
    local setup_header="SETUP COMPLETE"
    echo "===== $setup_header ====="
    printf '%*s\n' "$((${#setup_header} + 12))" | tr ' ' '='
    echo ""
    print_success "Zen is ready to use!"
}

# ----------------------------------------------------------------------------
# Log Management Functions
# ----------------------------------------------------------------------------

# Show help message
show_help() {
    local version=$(get_version)
    local header="🤖 Zen MCP Server v$version"
    echo "$header"
    printf '%*s\n' "${#header}" | tr ' ' '='
    echo ""
    echo "Usage: $0 [OPTIONS]"
    echo ""
    echo "Options:"
    echo "  -h, --help      Show this help message"
    echo "  -v, --version   Show version information"
    echo "  -f, --follow    Follow server logs in real-time"
    echo "  -c, --config    Show configuration instructions for Claude clients"
    echo ""
    echo "Examples:"
    echo "  $0              Setup and start the MCP server"
    echo "  $0 -f           Setup and follow logs"
    echo "  $0 -c           Show configuration instructions"
    echo "  $0 --version    Show version only"
    echo ""
    echo "For more information, visit:"
    echo "  https://github.com/BeehiveInnovations/zen-mcp-server"
}

# Show version only
show_version() {
    local version=$(get_version)
    echo "$version"
}

# Follow logs
follow_logs() {
    local log_path="$LOG_DIR/$LOG_FILE"
    
    echo "Following server logs (Ctrl+C to stop)..."
    echo ""
    
    # Create logs directory and file if they don't exist
    mkdir -p "$LOG_DIR"
    touch "$log_path"
    
    # Follow the log file
    tail -f "$log_path"
}

# ----------------------------------------------------------------------------
# Main Function
# ----------------------------------------------------------------------------

main() {
    # Parse command line arguments
    local arg="${1:-}"
    
    case "$arg" in
        -h|--help)
            show_help
            exit 0
            ;;
        -v|--version)
            show_version
            exit 0
            ;;
        -c|--config)
            # Setup minimal environment to get paths for config display
            local python_cmd
            python_cmd=$(find_python) || exit 1
            local new_python_cmd
            new_python_cmd=$(setup_venv "$python_cmd")
            python_cmd="$new_python_cmd"
            local script_dir=$(get_script_dir)
            local server_path="$script_dir/server.py"
            display_config_instructions "$python_cmd" "$server_path"
            exit 0
            ;;
        -f|--follow)
            # Continue with normal setup then follow logs
            ;;
        "")
            # Normal setup without following logs
            ;;
        *)
            print_error "Unknown option: $arg"
            echo "" >&2
            show_help
            exit 1
            ;;
    esac
    
    # Display header
    local main_header="🤖 Zen MCP Server"
    echo "$main_header"
    printf '%*s\n' "${#main_header}" | tr ' ' '='
    
    # Get and display version
    local version=$(get_version)
    echo "Version: $version"
    echo ""
    
    # Check if venv exists
    if [[ ! -d "$VENV_PATH" ]]; then
        echo "Setting up Python environment for first time..."
    fi
    
    # Step 1: Docker cleanup
    cleanup_docker
    
    # Step 2: Find Python
    local python_cmd
    python_cmd=$(find_python) || exit 1
    
    # Step 3: Setup environment file
    setup_env_file || exit 1
    
    # Step 4: Source .env file
    if [[ -f .env ]]; then
        set -a
        source .env
        set +a
    fi
    
    # Step 5: Validate API keys
    validate_api_keys || exit 1
    
    # Step 6: Setup virtual environment
    local new_python_cmd
    new_python_cmd=$(setup_venv "$python_cmd")
    python_cmd="$new_python_cmd"
    
    # Step 7: Install dependencies
    install_dependencies "$python_cmd" || exit 1
    
    # Step 8: Get absolute server path
    local script_dir=$(get_script_dir)
    local server_path="$script_dir/server.py"
    
    # Step 9: Display setup instructions
    display_setup_instructions "$python_cmd" "$server_path"
    
    # Step 10: Check Claude integrations
    check_claude_cli_integration "$python_cmd" "$server_path"
    check_claude_desktop_integration "$python_cmd" "$server_path"
    
    # Step 11: Display log information
    echo ""
    echo "Logs will be written to: $script_dir/$LOG_DIR/$LOG_FILE"
    echo ""
    
    # Step 12: Handle command line arguments
    if [[ "$arg" == "-f" ]] || [[ "$arg" == "--follow" ]]; then
        follow_logs
    else
        echo "To follow logs: ./run-server.sh -f"
        echo "To show config: ./run-server.sh -c"
        echo "To update: git pull, then run ./run-server.sh again"
        echo ""
        echo "Happy Clauding! 🎉"
    fi
}

# ----------------------------------------------------------------------------
# Script Entry Point
# ----------------------------------------------------------------------------

# Run main function with all arguments
main "$@"<|MERGE_RESOLUTION|>--- conflicted
+++ resolved
@@ -334,124 +334,11 @@
         fi
     done
     
-<<<<<<< HEAD
-    if [ -n "${REQUESTY_API_KEY:-}" ]; then
-        # Replace the placeholder API key with the actual value
-        if command -v sed >/dev/null 2>&1; then
-            sed -i.bak "s/your_requesty_api_key_here/$REQUESTY_API_KEY/" .env && rm .env.bak
-            echo "✅ Updated .env with existing REQUESTY_API_KEY from environment"
-        else
-            echo "⚠️  Found REQUESTY_API_KEY in environment, but sed not available. Please update .env manually."
-        fi
-    fi
-    
-    # Update WORKSPACE_ROOT to use current user's home directory
-    if command -v sed >/dev/null 2>&1; then
-        sed -i.bak "s|WORKSPACE_ROOT=/Users/your-username|WORKSPACE_ROOT=$HOME|" .env && rm .env.bak
-        echo "✅ Updated WORKSPACE_ROOT to $HOME"
-    fi
-    echo "✅ Created .env file with Redis configuration"
-    echo ""
-fi
-
-# Check if Docker and Docker Compose are installed
-if ! command -v docker &> /dev/null; then
-    echo "❌ Docker is not installed. Please install Docker first."
-    echo "   Visit: https://docs.docker.com/get-docker/"
-    exit 1
-fi
-
-if ! command -v docker-compose &> /dev/null && ! docker compose version &> /dev/null; then
-    echo "❌ Docker Compose is not installed. Please install Docker Compose first."
-    echo "   Visit: https://docs.docker.com/compose/install/"
-    exit 1
-fi
-
-# Check if Docker daemon is running
-if ! docker info &> /dev/null; then
-    echo "❌ Docker daemon is not running. Please start Docker."
-    exit 1
-fi
-
-# Use modern docker compose syntax if available, fall back to docker-compose
-COMPOSE_CMD="docker compose"
-if ! docker compose version &> /dev/null; then
-    COMPOSE_CMD="docker-compose"
-fi
-
-# Check if at least one API key or custom URL is properly configured
-source .env 2>/dev/null || true
-
-VALID_GEMINI_KEY=false
-VALID_OPENAI_KEY=false
-VALID_XAI_KEY=false
-VALID_OPENROUTER_KEY=false
-VALID_REQUESTY_KEY=false
-VALID_CUSTOM_URL=false
-
-# Check if GEMINI_API_KEY is set and not the placeholder
-if [ -n "${GEMINI_API_KEY:-}" ] && [ "$GEMINI_API_KEY" != "your_gemini_api_key_here" ]; then
-    VALID_GEMINI_KEY=true
-    echo "✅ GEMINI_API_KEY found"
-fi
-
-# Check if OPENAI_API_KEY is set and not the placeholder
-if [ -n "${OPENAI_API_KEY:-}" ] && [ "$OPENAI_API_KEY" != "your_openai_api_key_here" ]; then
-    VALID_OPENAI_KEY=true
-    echo "✅ OPENAI_API_KEY found"
-fi
-
-# Check if XAI_API_KEY is set and not the placeholder
-if [ -n "${XAI_API_KEY:-}" ] && [ "$XAI_API_KEY" != "your_xai_api_key_here" ]; then
-    VALID_XAI_KEY=true
-    echo "✅ XAI_API_KEY found"
-fi
-
-# Check if OPENROUTER_API_KEY is set and not the placeholder
-if [ -n "${OPENROUTER_API_KEY:-}" ] && [ "$OPENROUTER_API_KEY" != "your_openrouter_api_key_here" ]; then
-    VALID_OPENROUTER_KEY=true
-    echo "✅ OPENROUTER_API_KEY found"
-fi
-
-# Check if REQUESTY_API_KEY is set and not the placeholder
-if [ -n "${REQUESTY_API_KEY:-}" ] && [ "$REQUESTY_API_KEY" != "your_requesty_api_key_here" ]; then
-    VALID_REQUESTY_KEY=true
-    echo "✅ REQUESTY_API_KEY found"
-fi
-
-# Check if CUSTOM_API_URL is set and not empty (custom API key is optional)
-if [ -n "${CUSTOM_API_URL:-}" ]; then
-    VALID_CUSTOM_URL=true
-    echo "✅ CUSTOM_API_URL found: $CUSTOM_API_URL"
-fi
-
-# Require at least one valid API key or custom URL
-if [ "$VALID_GEMINI_KEY" = false ] && [ "$VALID_OPENAI_KEY" = false ] && [ "$VALID_XAI_KEY" = false ] && [ "$VALID_OPENROUTER_KEY" = false ] && [ "$VALID_REQUESTY_KEY" = false ] && [ "$VALID_CUSTOM_URL" = false ]; then
-    echo ""
-    echo "❌ ERROR: At least one valid API key or custom URL is required!"
-    echo ""
-    echo "Please edit the .env file and set at least one of:"
-    echo "  - GEMINI_API_KEY (get from https://makersuite.google.com/app/apikey)"
-    echo "  - OPENAI_API_KEY (get from https://platform.openai.com/api-keys)"
-    echo "  - XAI_API_KEY (get from https://console.x.ai/)"
-    echo "  - OPENROUTER_API_KEY (get from https://openrouter.ai/)"
-    echo "  - REQUESTY_API_KEY (get from https://requesty.ai/)"
-    echo "  - CUSTOM_API_URL (for local models like Ollama, vLLM, etc.)"
-    echo ""
-    echo "Example:"
-    echo "  GEMINI_API_KEY=your-actual-api-key-here"
-    echo "  OPENAI_API_KEY=sk-your-actual-openai-key-here"
-    echo "  XAI_API_KEY=xai-your-actual-xai-key-here"
-    echo "  OPENROUTER_API_KEY=sk-or-your-actual-openrouter-key-here"
-    echo "  REQUESTY_API_KEY=rqy-your-actual-requesty-key-here"
-    echo "  CUSTOM_API_URL=http://host.docker.internal:11434/v1  # Ollama (use host.docker.internal, NOT localhost!)"
-=======
     if [[ "$deps_needed" == false ]]; then
         print_success "Dependencies already installed"
         return 0
     fi
     
->>>>>>> 4dae6e45
     echo ""
     print_info "Setting up Zen MCP Server..."
     echo "Installing required components:"
