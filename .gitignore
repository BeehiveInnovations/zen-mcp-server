# Byte-compiled / optimized / DLL files
__pycache__/
*.py[cod]
*$py.class

# C extensions
*.so

# Distribution / packaging
.Python
build/
develop-eggs/
dist/
downloads/
eggs/
.eggs/
lib/
lib64/
parts/
sdist/
var/
wheels/
share/python-wheels/
*.egg-info/
.installed.cfg
*.egg
MANIFEST

# PyInstaller
*.manifest
*.spec

# Installer logs
pip-log.txt
pip-delete-this-directory.txt

# Unit test / coverage reports
htmlcov/
.tox/
.nox/
.coverage
.coverage.*
.cache
nosetests.xml
coverage.xml
*.cover
*.py,cover
.hypothesis/
.pytest_cache/
cover/

# Translations
*.mo
*.pot

# Django stuff:
*.log
local_settings.py
db.sqlite3
db.sqlite3-journal

# Flask stuff:
instance/
.webassets-cache

# Scrapy stuff:
.scrapy

# Sphinx documentation
docs/_build/

# PyBuilder
.pybuilder/
target/

# Jupyter Notebook
.ipynb_checkpoints

# IPython
profile_default/
ipython_config.py

# pyenv
.python-version

# pipenv
Pipfile.lock

# poetry
poetry.lock

# pdm
.pdm.toml
.pdm-python
pdm.lock

# PEP 582
__pypackages__/

# Celery stuff
celerybeat-schedule
celerybeat.pid

# SageMath parsed files
*.sage.py

# Environments
.env
.env~
.venv
env/
venv/
ENV/
env.bak/
venv.bak/

# Spyder project settings
.spyderproject
.spyproject

# Rope project settings
.ropeproject

# mkdocs documentation
/site

# mypy
.mypy_cache/
.dmypy.json
dmypy.json

# Pyre type checker
.pyre/

# pytype static type analyzer
.pytype/

# Cython debug symbols
cython_debug/

# PyCharm
.idea/

# VS Code
.vscode/

# macOS
.DS_Store

# API Keys and secrets
*.key
*.pem
.env.local
.env.*.local

# Test outputs
test_output/
*.test.log
.coverage
htmlcov/
coverage.xml
.pytest_cache/

# Test simulation artifacts (dynamically created during testing)
test_simulation_files/.claude/

# Temporary test directories
test-setup/

# Scratch feature documentation files
FEATURE_*.md
<<<<<<< HEAD

# Zenode generated files
zenode/.zenode/conversation-logs/
zenode/.local-model
zenode/.zenode/test-volume-mount.txt
*.conversation.log
*.mcp.log
mcp_*.log

# Node modules and package files
node_modules/
package-lock.json
npm-debug.log*

# Security files  
SECURITY-AUDIT-RESULTS.md
*.key
**/api-keys/
**/secrets/
=======
# Temporary files
/tmp/

# Local user instructions
CLAUDE.local.md

# Standalone mode files
.zen_venv/
.docker_cleaned
logs/
*.backup
/.desktop_configured
>>>>>>> b6ad76b3
<|MERGE_RESOLUTION|>--- conflicted
+++ resolved
@@ -169,7 +169,6 @@
 
 # Scratch feature documentation files
 FEATURE_*.md
-<<<<<<< HEAD
 
 # Zenode generated files
 zenode/.zenode/conversation-logs/
@@ -184,12 +183,6 @@
 package-lock.json
 npm-debug.log*
 
-# Security files  
-SECURITY-AUDIT-RESULTS.md
-*.key
-**/api-keys/
-**/secrets/
-=======
 # Temporary files
 /tmp/
 
@@ -201,5 +194,4 @@
 .docker_cleaned
 logs/
 *.backup
-/.desktop_configured
->>>>>>> b6ad76b3
+/.desktop_configured