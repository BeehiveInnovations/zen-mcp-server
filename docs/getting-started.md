--- conflicted
+++ resolved
@@ -80,13 +80,8 @@
     "zen": {
       "command": "sh",
       "args": [
-<<<<<<< HEAD
-        "-c",
-        "exec $(which uvx || echo uvx) --from git+https://github.com/BeehiveInnovations/zen-mcp-server.git zen-mcp-server"
-=======
         "-c", 
         "for p in $(which uvx 2>/dev/null) $HOME/.local/bin/uvx /opt/homebrew/bin/uvx /usr/local/bin/uvx uvx; do [ -x \"$p\" ] && exec \"$p\" --from git+https://github.com/BeehiveInnovations/zen-mcp-server.git zen-mcp-server; done; echo 'uvx not found' >&2; exit 1"
->>>>>>> b9408aae
       ],
       "env": {
         "PATH": "/usr/local/bin:/usr/bin:/bin:/opt/homebrew/bin:~/.local/bin",
@@ -128,11 +123,7 @@
       "command": "sh",
       "args": [
         "-c",
-<<<<<<< HEAD
-        "exec $(which uvx || echo uvx) --from git+https://github.com/BeehiveInnovations/zen-mcp-server.git zen-mcp-server"
-=======
         "for p in $(which uvx 2>/dev/null) $HOME/.local/bin/uvx /opt/homebrew/bin/uvx /usr/local/bin/uvx uvx; do [ -x \"$p\" ] && exec \"$p\" --from git+https://github.com/BeehiveInnovations/zen-mcp-server.git zen-mcp-server; done; echo 'uvx not found' >&2; exit 1"  
->>>>>>> b9408aae
       ],
       "env": {
         "PATH": "/usr/local/bin:/usr/bin:/bin:/opt/homebrew/bin:~/.local/bin",
