--- conflicted
+++ resolved
@@ -11,16 +11,10 @@
 ## Example Prompt
 
 ```
-<<<<<<< HEAD
-Chat with zen and pick the best model for this job. I need to pick between Redis and Memcached for session storage
-and I need an expert opinion for the project I'm working on. Get a good idea of what the project does, pick one of the two options
-and then debate with the other models to give me a final verdict
-=======
 I need to pick between Redis and Memcached for session storage and I need an expert opinion for the project
 I'm working on. Take a look at the code and get an idea of what this project does, pick one of the two options
 and then chat with gemini pro and continue discussing pros and cons to come to a final conclusion. I need a one
 word verdict in the end.
->>>>>>> b9408aae
 ```
 <div style="center">
   
