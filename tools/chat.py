--- conflicted
+++ resolved
@@ -73,14 +73,10 @@
         return "chat"
 
     def get_description(self) -> str:
-<<<<<<< HEAD
-        return "GENERAL CHAT & COLLABORATIVE THINKING - Use the AI model as your thinking partner! Perfect for: bouncing ideas, brainstorming, getting second opinions, explanations, and general development questions."
-=======
         return (
             "General chat and collaborative thinking partner for brainstorming, development discussion, "
             "getting second opinions, and exploring ideas. Use for ideas, validations, questions, and thoughtful explanations."
         )
->>>>>>> 4d3d177d
 
     def get_annotations(self) -> Optional[dict[str, Any]]:
         """Chat writes generated artifacts when code-generation is enabled."""
