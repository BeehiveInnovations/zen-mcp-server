"""
Core Tool Infrastructure for Zen MCP Tools

This module provides the fundamental base class for all tools:
- BaseTool: Abstract base class defining the tool interface

The BaseTool class defines the core contract that tools must implement and provides
common functionality for request validation, error handling, model management,
conversation handling, file processing, and response formatting.
"""

import logging
import os
from abc import ABC, abstractmethod
from typing import TYPE_CHECKING, Any, Optional

from mcp.types import TextContent

if TYPE_CHECKING:
    from providers.shared import ModelCapabilities
    from tools.models import ToolModelCategory

from config import MCP_PROMPT_SIZE_LIMIT
from providers import ModelProvider, ModelProviderRegistry
<<<<<<< HEAD
from utils import check_token_limit
from utils.conversation_memory import ConversationTurn, get_conversation_file_list, get_thread
=======
from utils import estimate_tokens
from utils.conversation_memory import (
    ConversationTurn,
    get_conversation_file_list,
    get_thread,
)
from utils.env import get_env
>>>>>>> 4d3d177d
from utils.file_utils import read_file_content, read_files

# Import models from tools.models for compatibility
try:
    from tools.models import SPECIAL_STATUS_MODELS, ContinuationOffer, ToolOutput
except ImportError:
    # Fallback in case models haven't been set up yet
    SPECIAL_STATUS_MODELS = {}
    ContinuationOffer = None
    ToolOutput = None

logger = logging.getLogger(__name__)


class BaseTool(ABC):
    """
    Abstract base class for all Zen MCP tools.

    This class defines the interface that all tools must implement and provides
    common functionality for request handling, model creation, and response formatting.

    CONVERSATION-AWARE FILE PROCESSING:
    This base class implements the sophisticated dual prioritization strategy for
    conversation-aware file handling across all tools:

    1. FILE DEDUPLICATION WITH NEWEST-FIRST PRIORITY:
       - When same file appears in multiple conversation turns, newest reference wins
       - Prevents redundant file embedding while preserving most recent file state
       - Cross-tool file tracking ensures consistent behavior across analyze → codereview → debug

    2. CONVERSATION CONTEXT INTEGRATION:
       - All tools receive enhanced prompts with conversation history via reconstruct_thread_context()
       - File references from previous turns are preserved and accessible
       - Cross-tool knowledge transfer maintains full context without manual file re-specification

    3. TOKEN-AWARE FILE EMBEDDING:
       - Respects model-specific token allocation budgets from ModelContext
       - Prioritizes conversation history, then newest files, then remaining content
       - Graceful degradation when token limits are approached

    4. STATELESS-TO-STATEFUL BRIDGING:
       - Tools operate on stateless MCP requests but access full conversation state
       - Conversation memory automatically injected via continuation_id parameter
       - Enables natural AI-to-AI collaboration across tool boundaries

    To create a new tool:
    1. Create a new class that inherits from BaseTool
    2. Implement all abstract methods
    3. Define a request model that inherits from ToolRequest
    4. Register the tool in server.py's TOOLS dictionary
    """

    # Class-level cache for OpenRouter registry to avoid multiple loads
    _openrouter_registry_cache = None
    _custom_registry_cache = None

    @classmethod
    def _get_openrouter_registry(cls):
        """Get cached OpenRouter registry instance, creating if needed."""
        # Use BaseTool class directly to ensure cache is shared across all subclasses
        if BaseTool._openrouter_registry_cache is None:
            from providers.registries.openrouter import OpenRouterModelRegistry

            BaseTool._openrouter_registry_cache = OpenRouterModelRegistry()
            logger.debug("Created cached OpenRouter registry instance")
        return BaseTool._openrouter_registry_cache

    @classmethod
    def _get_custom_registry(cls):
        """Get cached custom-endpoint registry instance."""
        if BaseTool._custom_registry_cache is None:
            from providers.registries.custom import CustomEndpointModelRegistry

            BaseTool._custom_registry_cache = CustomEndpointModelRegistry()
            logger.debug("Created cached Custom registry instance")
        return BaseTool._custom_registry_cache

    def __init__(self):
        # Cache tool metadata at initialization to avoid repeated calls
        self.name = self.get_name()
        self.description = self.get_description()
        self.default_temperature = self.get_default_temperature()
        # Tool initialization complete

    @abstractmethod
    def get_name(self) -> str:
        """
        Return the unique name identifier for this tool.

        This name is used by MCP clients to invoke the tool and must be
        unique across all registered tools.

        Returns:
            str: The tool's unique name (e.g., "review_code", "analyze")
        """
        pass

    @abstractmethod
    def get_description(self) -> str:
        """
        Return a detailed description of what this tool does.

        This description is shown to MCP clients (like Claude / Codex / Gemini) to help them
        understand when and how to use the tool. It should be comprehensive
        and include trigger phrases.

        Returns:
            str: Detailed tool description with usage examples
        """
        pass

    @abstractmethod
    def get_input_schema(self) -> dict[str, Any]:
        """
        Return the JSON Schema that defines this tool's parameters.

        This schema is used by MCP clients to validate inputs before
        sending requests. It should match the tool's request model.

        Returns:
            Dict[str, Any]: JSON Schema object defining required and optional parameters
        """
        pass

    @abstractmethod
    def get_system_prompt(self) -> str:
        """
        Return the system prompt that configures the AI model's behavior.

        This prompt sets the context and instructions for how the model
        should approach the task. It's prepended to the user's request.

        Returns:
            str: System prompt with role definition and instructions
        """
        pass

    def get_capability_system_prompts(self, capabilities: Optional["ModelCapabilities"]) -> list[str]:
        """Return additional system prompt snippets gated on model capabilities.

        Subclasses can override this hook to append capability-specific
        instructions (for example, enabling code-generation exports when a
        model advertises support). The default implementation returns an empty
        list so no extra instructions are appended.

        Args:
            capabilities: The resolved capabilities for the active model.

        Returns:
            List of prompt fragments to append after the base system prompt.
        """

        return []

    def _augment_system_prompt_with_capabilities(
        self, base_prompt: str, capabilities: Optional["ModelCapabilities"]
    ) -> str:
        """Merge capability-driven prompt addenda with the base system prompt."""

        additions: list[str] = []
        if capabilities is not None:
            additions = [fragment.strip() for fragment in self.get_capability_system_prompts(capabilities) if fragment]

        if not additions:
            return base_prompt

        addition_text = "\n\n".join(additions)
        if not base_prompt:
            return addition_text

        suffix = "" if base_prompt.endswith("\n\n") else "\n\n"
        return f"{base_prompt}{suffix}{addition_text}"

    def get_annotations(self) -> Optional[dict[str, Any]]:
        """
        Return optional annotations for this tool.

        Annotations provide hints about tool behavior without being security-critical.
        They help MCP clients make better decisions about tool usage.

        Returns:
            Optional[dict]: Dictionary with annotation fields like readOnlyHint, destructiveHint, etc.
                           Returns None if no annotations are needed.
        """
        return None

    def requires_model(self) -> bool:
        """
        Return whether this tool requires AI model access.

        Tools that override execute() to do pure data processing (like planner)
        should return False to skip model resolution at the MCP boundary.

        Returns:
            bool: True if tool needs AI model access (default), False for data-only tools
        """
        return True

    def is_effective_auto_mode(self) -> bool:
        """
        Check if we're in effective auto mode for schema generation.

        This determines whether the model parameter should be required in the tool schema.
        Used at initialization time when schemas are generated.

        Returns:
            bool: True if model parameter should be required in the schema
        """
        from config import DEFAULT_MODEL
        from providers.registry import ModelProviderRegistry

        # Case 1: Explicit auto mode
        if DEFAULT_MODEL.lower() == "auto":
            return True

        # Case 2: Model not available (fallback to auto mode)
        if DEFAULT_MODEL.lower() != "auto":
            provider = ModelProviderRegistry.get_provider_for_model(DEFAULT_MODEL)
            if not provider:
                return True

        return False

    def _should_require_model_selection(self, model_name: str) -> bool:
        """
        Check if we should require the CLI to select a model at runtime.

        This is called during request execution to determine if we need
        to return an error asking the CLI to provide a model parameter.

        Args:
            model_name: The model name from the request or DEFAULT_MODEL

        Returns:
            bool: True if we should require model selection
        """
        # Case 1: Model is explicitly "auto"
        if model_name.lower() == "auto":
            return True

        # Case 2: Requested model is not available
        from providers.registry import ModelProviderRegistry

        provider = ModelProviderRegistry.get_provider_for_model(model_name)
        if not provider:
            logger = logging.getLogger(f"tools.{self.name}")
            logger.warning(f"Model '{model_name}' is not available with current API keys. Requiring model selection.")
            return True

        return False

    def _get_available_models(self) -> list[str]:
        """
        Get list of models available from enabled providers.

        Only returns models from providers that have valid API keys configured.
        This fixes the namespace collision bug where models from disabled providers
        were shown to the CLI, causing routing conflicts.

        Returns:
            List of model names from enabled providers only
        """
        from providers.registry import ModelProviderRegistry

        # Get models from enabled providers only (those with valid API keys)
        all_models = ModelProviderRegistry.get_available_model_names()

        # Add OpenRouter models if OpenRouter is configured
        openrouter_key = get_env("OPENROUTER_API_KEY")
        if openrouter_key and openrouter_key != "your_openrouter_api_key_here":
            try:
                registry = self._get_openrouter_registry()
                # Add all aliases from the registry (includes OpenRouter cloud models)
                for alias in registry.list_aliases():
                    if alias not in all_models:
                        all_models.append(alias)
            except Exception as e:
                import logging

                logging.debug(f"Failed to add OpenRouter models to enum: {e}")

        # Add custom models if custom API is configured
        custom_url = get_env("CUSTOM_API_URL")
        if custom_url:
            try:
                registry = self._get_custom_registry()
                for alias in registry.list_aliases():
                    if alias not in all_models:
                        all_models.append(alias)
            except Exception as e:
                import logging

                logging.debug(f"Failed to add custom models to enum: {e}")

        # Remove duplicates while preserving order
        seen = set()
        unique_models = []
        for model in all_models:
            if model not in seen:
                seen.add(model)
                unique_models.append(model)

        return unique_models

    def _format_available_models_list(self) -> str:
        """Return a human-friendly list of available models or guidance when none found."""

        summaries, total, has_restrictions = self._get_ranked_model_summaries()
        if not summaries:
            return (
                "No models detected. Configure provider credentials or set DEFAULT_MODEL to a valid option. "
                "If the user requested a specific model, respond with this notice instead of substituting another model."
            )
        display = "; ".join(summaries)
        remainder = total - len(summaries)
        if remainder > 0:
            display = f"{display}; +{remainder} more (use the `listmodels` tool for the full roster)"
        return display

    @staticmethod
    def _format_context_window(tokens: int) -> Optional[str]:
        """Convert a raw context window into a short display string."""

        if not tokens or tokens <= 0:
            return None

        if tokens >= 1_000_000:
            if tokens % 1_000_000 == 0:
                return f"{tokens // 1_000_000}M ctx"
            return f"{tokens / 1_000_000:.1f}M ctx"

        if tokens >= 1_000:
            if tokens % 1_000 == 0:
                return f"{tokens // 1_000}K ctx"
            return f"{tokens / 1_000:.1f}K ctx"

        return f"{tokens} ctx"

    def _collect_ranked_capabilities(self) -> list[tuple[int, str, Any]]:
        """Gather available model capabilities sorted by capability rank."""

        from providers.registry import ModelProviderRegistry

        ranked: list[tuple[int, str, Any]] = []
        available = ModelProviderRegistry.get_available_models(respect_restrictions=True)

        for model_name, provider_type in available.items():
            provider = ModelProviderRegistry.get_provider(provider_type)
            if not provider:
                continue

            try:
                capabilities = provider.get_capabilities(model_name)
            except ValueError:
                continue

            rank = capabilities.get_effective_capability_rank()
            ranked.append((rank, model_name, capabilities))

        ranked.sort(key=lambda item: (-item[0], item[1]))
        return ranked

    @staticmethod
    def _normalize_model_identifier(name: str) -> str:
        """Normalize model names for deduplication across providers."""

        normalized = name.lower()
        if ":" in normalized:
            normalized = normalized.split(":", 1)[0]
        if "/" in normalized:
            normalized = normalized.split("/", 1)[-1]
        return normalized

    def _get_ranked_model_summaries(self, limit: int = 5) -> tuple[list[str], int, bool]:
        """Return formatted, ranked model summaries and restriction status."""

        ranked = self._collect_ranked_capabilities()

        # Build allowlist map (provider -> lowercase names) when restrictions are active
        allowed_map: dict[Any, set[str]] = {}
        try:
            from utils.model_restrictions import get_restriction_service

            restriction_service = get_restriction_service()
            if restriction_service:
                from providers.shared import ProviderType

                for provider_type in ProviderType:
                    allowed = restriction_service.get_allowed_models(provider_type)
                    if allowed:
                        allowed_map[provider_type] = {name.lower() for name in allowed if name}
        except Exception:
            allowed_map = {}

        filtered: list[tuple[int, str, Any]] = []
        seen_normalized: set[str] = set()

        for rank, model_name, capabilities in ranked:
            canonical_name = getattr(capabilities, "model_name", model_name)
            canonical_lower = canonical_name.lower()
            alias_lower = model_name.lower()
            provider_type = getattr(capabilities, "provider", None)

            if allowed_map:
                if provider_type not in allowed_map:
                    continue
                allowed_set = allowed_map[provider_type]
                if canonical_lower not in allowed_set and alias_lower not in allowed_set:
                    continue

            normalized = self._normalize_model_identifier(canonical_name)
            if normalized in seen_normalized:
                continue

            seen_normalized.add(normalized)
            filtered.append((rank, canonical_name, capabilities))

        summaries: list[str] = []
        for rank, canonical_name, capabilities in filtered[:limit]:
            details: list[str] = []

            context_str = self._format_context_window(capabilities.context_window)
            if context_str:
                details.append(context_str)

            if capabilities.supports_extended_thinking:
                details.append("thinking")

            if capabilities.allow_code_generation:
                details.append("code-gen")

            base = f"{canonical_name} (score {rank}"
            if details:
                base = f"{base}, {', '.join(details)}"
            summaries.append(f"{base})")

        return summaries, len(filtered), bool(allowed_map)

    def _get_restriction_note(self) -> Optional[str]:
        """Return a string describing active per-provider allowlists, if any."""

        env_labels = {
            "OPENAI_ALLOWED_MODELS": "OpenAI",
            "GOOGLE_ALLOWED_MODELS": "Google",
            "XAI_ALLOWED_MODELS": "X.AI",
            "OPENROUTER_ALLOWED_MODELS": "OpenRouter",
            "DIAL_ALLOWED_MODELS": "DIAL",
        }

        notes: list[str] = []
        for env_var, label in env_labels.items():
            raw = get_env(env_var)
            if not raw:
                continue

            models = sorted({token.strip() for token in raw.split(",") if token.strip()})
            if not models:
                continue

            notes.append(f"{label}: {', '.join(models)}")

        if not notes:
            return None

        return "Policy allows only → " + "; ".join(notes)

    def _build_model_unavailable_message(self, model_name: str) -> str:
        """Compose a consistent error message for unavailable model scenarios."""

        tool_category = self.get_model_category()
        suggested_model = ModelProviderRegistry.get_preferred_fallback_model(tool_category)
        available_models_text = self._format_available_models_list()

        return (
            f"Model '{model_name}' is not available with current API keys. "
            f"Available models: {available_models_text}. "
            f"Suggested model for {self.get_name()}: '{suggested_model}' "
            f"(category: {tool_category.value}). If the user explicitly requested a model, you MUST use that exact name or report this error back—do not substitute another model."
        )

    def _build_auto_mode_required_message(self) -> str:
        """Compose the auto-mode prompt when an explicit model selection is required."""

        tool_category = self.get_model_category()
        suggested_model = ModelProviderRegistry.get_preferred_fallback_model(tool_category)
        available_models_text = self._format_available_models_list()

        return (
            "Model parameter is required in auto mode. "
            f"Available models: {available_models_text}. "
            f"Suggested model for {self.get_name()}: '{suggested_model}' "
            f"(category: {tool_category.value}). When the user names a model, relay that exact name—never swap in another option."
        )

    def get_model_field_schema(self) -> dict[str, Any]:
        """
        Generate the model field schema based on auto mode configuration.

        When auto mode is enabled, the model parameter becomes required
        and includes detailed descriptions of each model's capabilities.

        Returns:
            Dict containing the model field JSON schema
        """

        from config import DEFAULT_MODEL

        # Use the centralized effective auto mode check
        if self.is_effective_auto_mode():
<<<<<<< HEAD
            # In auto mode, model is required and we provide detailed descriptions
            model_desc_parts = [
                "IMPORTANT: Use the model specified by the user if provided, OR select the most suitable model "
                "for this specific task based on the requirements and capabilities listed below:"
            ]

            # Get descriptions from enabled providers
            from providers.base import ProviderType
            from providers.registry import ModelProviderRegistry

            # Map provider types to readable names
            provider_names = {
                ProviderType.GOOGLE: "Gemini models",
                ProviderType.OPENAI: "OpenAI models",
                ProviderType.XAI: "X.AI GROK models",
                ProviderType.DIAL: "DIAL models",
                ProviderType.CUSTOM: "Custom models",
                ProviderType.OPENROUTER: "OpenRouter models",
            }

            # Streamlined provider descriptions to reduce context usage
            native_models = ModelProviderRegistry.get_available_model_names()
            if native_models:
                model_desc_parts.append(f"\nNative models: {', '.join(sorted(native_models[:5]))}{'...' if len(native_models) > 5 else ''}")

            # Add custom models if custom API is configured - streamlined
            custom_url = os.getenv("CUSTOM_API_URL")
            if custom_url:
                model_desc_parts.append(f"\nCustom models: Available via {custom_url}")

            if has_openrouter:
                # Add OpenRouter models with descriptions
                try:
                    import logging

                    registry = self._get_openrouter_registry()

                    # Group models by their model_name to avoid duplicates
                    seen_models = set()
                    model_configs = []

                    for alias in registry.list_aliases():
                        config = registry.resolve(alias)
                        if config and config.model_name not in seen_models:
                            seen_models.add(config.model_name)
                            model_configs.append((alias, config))

                    # Sort by context window (descending) then by alias
                    model_configs.sort(key=lambda x: (-x[1].context_window, x[0]))

                    if model_configs:
                        # Streamlined OpenRouter models - removed verbose descriptions to reduce context usage
                        total_models = len(model_configs)
                        model_desc_parts.append(f"\nOpenRouter models: {total_models} models available - see enum for complete list")
                except Exception as e:
                    # Log for debugging but don't fail
                    import logging

                    logging.debug(f"Failed to load OpenRouter model descriptions: {e}")
                    # Fallback to simple message
                    model_desc_parts.append(
                        "\nOpenRouter models: If configured, you can also use ANY model available on OpenRouter."
                    )

            # Get all available models for the enum
            all_models = self._get_available_models()
=======
            description = (
                "Currently in auto model selection mode. CRITICAL: When the user names a model, you MUST use that exact name unless the server rejects it. "
                "If no model is provided, you may use the `listmodels` tool to review options and select an appropriate match."
            )
            summaries, total, restricted = self._get_ranked_model_summaries()
            remainder = max(0, total - len(summaries))
            if summaries:
                top_line = "; ".join(summaries)
                if remainder > 0:
                    label = "Allowed models" if restricted else "Top models"
                    top_line = f"{label}: {top_line}; +{remainder} more via `listmodels`."
                else:
                    label = "Allowed models" if restricted else "Top models"
                    top_line = f"{label}: {top_line}."
                description = f"{description} {top_line}"
>>>>>>> 4d3d177d

            restriction_note = self._get_restriction_note()
            if restriction_note and (remainder > 0 or not summaries):
                description = f"{description} {restriction_note}."
            return {
                "type": "string",
                "description": description,
            }

        description = (
            f"The default model is '{DEFAULT_MODEL}'. Override only when the user explicitly requests a different model, and use that exact name. "
            "If the requested model fails validation, surface the server error instead of substituting another model. When unsure, use the `listmodels` tool for details."
        )
        summaries, total, restricted = self._get_ranked_model_summaries()
        remainder = max(0, total - len(summaries))
        if summaries:
            top_line = "; ".join(summaries)
            if remainder > 0:
                label = "Allowed models" if restricted else "Preferred alternatives"
                top_line = f"{label}: {top_line}; +{remainder} more via `listmodels`."
            else:
                label = "Allowed models" if restricted else "Preferred alternatives"
                top_line = f"{label}: {top_line}."
            description = f"{description} {top_line}"

        restriction_note = self._get_restriction_note()
        if restriction_note and (remainder > 0 or not summaries):
            description = f"{description} {restriction_note}."

        return {
            "type": "string",
            "description": description,
        }

    def get_default_temperature(self) -> float:
        """
        Return the default temperature setting for this tool.

        Override this method to set tool-specific temperature defaults.
        Lower values (0.0-0.3) for analytical tasks, higher (0.7-1.0) for creative tasks.

        Returns:
            float: Default temperature between 0.0 and 1.0
        """
        return 0.5

    def wants_line_numbers_by_default(self) -> bool:
        """
        Return whether this tool wants line numbers added to code files by default.

        By default, ALL tools get line numbers for precise code references.
        Line numbers are essential for accurate communication about code locations.

        Returns:
            bool: True if line numbers should be added by default for this tool
        """
        return True  # All tools get line numbers by default for consistency

    def get_default_thinking_mode(self) -> str:
        """
        Return the default thinking mode for this tool.

        Thinking mode controls computational budget for reasoning.
        Override for tools that need more or less reasoning depth.

        Returns:
            str: One of "minimal", "low", "medium", "high", "max"
        """
        return "medium"  # Default to medium thinking for better reasoning

    def get_model_category(self) -> "ToolModelCategory":
        """
        Return the model category for this tool.

        Model category influences which model is selected in auto mode.
        Override to specify whether your tool needs extended reasoning,
        fast response, or balanced capabilities.

        Returns:
            ToolModelCategory: Category that influences model selection
        """
        from tools.models import ToolModelCategory

        return ToolModelCategory.BALANCED

    @abstractmethod
    def get_request_model(self):
        """
        Return the Pydantic model class used for validating requests.

        This model should inherit from ToolRequest and define all
        parameters specific to this tool.

        Returns:
            Type[ToolRequest]: The request model class
        """
        pass

    def validate_file_paths(self, request) -> Optional[str]:
        """
        Validate that all file paths in the request are absolute.

        This is a critical security function that prevents path traversal attacks
        and ensures all file access is properly controlled. All file paths must
        be absolute to avoid ambiguity and security issues.

        Args:
            request: The validated request object

        Returns:
            Optional[str]: Error message if validation fails, None if all paths are valid
        """
        # Only validate files/paths if they exist in the request
        file_fields = [
            "absolute_file_paths",
            "file",
            "path",
            "directory",
            "notebooks",
            "test_examples",
            "style_guide_examples",
            "files_checked",
            "relevant_files",
        ]

        for field_name in file_fields:
            if hasattr(request, field_name):
                field_value = getattr(request, field_name)
                if field_value is None:
                    continue

                # Handle both single paths and lists of paths
                paths_to_check = field_value if isinstance(field_value, list) else [field_value]

                for path in paths_to_check:
                    if path and not os.path.isabs(path):
                        return f"All file paths must be FULL absolute paths. Invalid path: '{path}'"

        return None

    def _validate_token_limit(self, content: str, content_type: str = "Content") -> None:
        """
        Validate that user-provided content doesn't exceed the MCP prompt size limit.

        This enforcement is strictly for text crossing the MCP transport boundary
        (i.e., user input). Internal prompt construction may exceed this size and is
        governed by model-specific token limits.

        Args:
            content: The user-originated content to validate
            content_type: Description of the content type for error messages

        Raises:
            ValueError: If content exceeds the character size limit
        """
        if not content:
            logger.debug(f"{self.name} tool {content_type.lower()} validation skipped (no content)")
            return

        char_count = len(content)
        if char_count > MCP_PROMPT_SIZE_LIMIT:
            token_estimate = estimate_tokens(content)
            error_msg = (
                f"{char_count:,} characters (~{token_estimate:,} tokens). "
                f"Maximum is {MCP_PROMPT_SIZE_LIMIT:,} characters."
            )
            logger.error(f"{self.name} tool {content_type.lower()} validation failed: {error_msg}")
            raise ValueError(f"{content_type} too large: {error_msg}")

        token_estimate = estimate_tokens(content)
        logger.debug(
            f"{self.name} tool {content_type.lower()} validation passed: "
            f"{char_count:,} characters (~{token_estimate:,} tokens)"
        )

    def get_model_provider(self, model_name: str) -> ModelProvider:
        """
        Get the appropriate model provider for the given model name.

        This method performs runtime validation to ensure the requested model
        is actually available with the current API key configuration.

        Args:
            model_name: Name of the model to get provider for

        Returns:
            ModelProvider: The provider instance for the model

        Raises:
            ValueError: If the model is not available or provider not found
        """
        try:
            provider = ModelProviderRegistry.get_provider_for_model(model_name)
            if not provider:
                logger.error(f"No provider found for model '{model_name}' in {self.name} tool")
                raise ValueError(self._build_model_unavailable_message(model_name))

            return provider
        except Exception as e:
            logger.error(f"Failed to get provider for model '{model_name}' in {self.name} tool: {e}")
            raise

    # === CONVERSATION AND FILE HANDLING METHODS ===

    def get_conversation_embedded_files(self, continuation_id: Optional[str]) -> list[str]:
        """
        Get list of files already embedded in conversation history.

        This method returns the list of files that have already been embedded
        in the conversation history for a given continuation thread. Tools can
        use this to avoid re-embedding files that are already available in the
        conversation context.

        Args:
            continuation_id: Thread continuation ID, or None for new conversations

        Returns:
            list[str]: List of file paths already embedded in conversation history
        """
        if not continuation_id:
            # New conversation, no files embedded yet
            return []

        thread_context = get_thread(continuation_id)
        if not thread_context:
            # Thread not found, no files embedded
            return []

        embedded_files = get_conversation_file_list(thread_context)
        logger.debug(f"[FILES] {self.name}: Found {len(embedded_files)} embedded files")
        return embedded_files

    def filter_new_files(self, requested_files: list[str], continuation_id: Optional[str]) -> list[str]:
        """
        Filter out files that are already embedded in conversation history.

        This method prevents duplicate file embeddings by filtering out files that have
        already been embedded in the conversation history. This optimizes token usage
        while ensuring tools still have logical access to all requested files through
        conversation history references.

        Args:
            requested_files: List of files requested for current tool execution
            continuation_id: Thread continuation ID, or None for new conversations

        Returns:
            list[str]: List of files that need to be embedded (not already in history)
        """
        logger.debug(f"[FILES] {self.name}: Filtering {len(requested_files)} requested files")

        if not continuation_id:
            # New conversation, all files are new
            logger.debug(f"[FILES] {self.name}: New conversation, all {len(requested_files)} files are new")
            return requested_files

        try:
            embedded_files = set(self.get_conversation_embedded_files(continuation_id))
            logger.debug(f"[FILES] {self.name}: Found {len(embedded_files)} embedded files in conversation")

            # Safety check: If no files are marked as embedded but we have a continuation_id,
            # this might indicate an issue with conversation history. Be conservative.
            if not embedded_files:
                logger.debug(f"{self.name} tool: No files found in conversation history for thread {continuation_id}")
                logger.debug(
                    f"[FILES] {self.name}: No embedded files found, returning all {len(requested_files)} requested files"
                )
                return requested_files

            # Return only files that haven't been embedded yet
            new_files = [f for f in requested_files if f not in embedded_files]
            logger.debug(
                f"[FILES] {self.name}: After filtering: {len(new_files)} new files, {len(requested_files) - len(new_files)} already embedded"
            )
            logger.debug(f"[FILES] {self.name}: New files to embed: {new_files}")

            # Log filtering results for debugging
            if len(new_files) < len(requested_files):
                skipped = [f for f in requested_files if f in embedded_files]
                logger.debug(
                    f"{self.name} tool: Filtering {len(skipped)} files already in conversation history: {', '.join(skipped)}"
                )
                logger.debug(f"[FILES] {self.name}: Skipped (already embedded): {skipped}")

            return new_files

        except Exception as e:
            # If there's any issue with conversation history lookup, be conservative
            # and include all files rather than risk losing access to needed files
            logger.warning(f"{self.name} tool: Error checking conversation history for {continuation_id}: {e}")
            logger.warning(f"{self.name} tool: Including all requested files as fallback")
            logger.debug(
                f"[FILES] {self.name}: Exception in filter_new_files, returning all {len(requested_files)} files as fallback"
            )
            return requested_files

    def format_conversation_turn(self, turn: ConversationTurn) -> list[str]:
        """
        Format a conversation turn for display in conversation history.

        Tools can override this to provide custom formatting for their responses
        while maintaining the standard structure for cross-tool compatibility.

        This method is called by build_conversation_history when reconstructing
        conversation context, allowing each tool to control how its responses
        appear in subsequent conversation turns.

        Args:
            turn: The conversation turn to format (from utils.conversation_memory)

        Returns:
            list[str]: Lines of formatted content for this turn

        Example:
            Default implementation returns:
            ["Files used in this turn: file1.py, file2.py", "", "Response content..."]

            Tools can override to add custom sections, formatting, or metadata display.
        """
        parts = []

        # Add files context if present
        if turn.files:
            parts.append(f"Files used in this turn: {', '.join(turn.files)}")
            parts.append("")  # Empty line for readability

        # Add the actual content
        parts.append(turn.content)

        return parts

    def handle_prompt_file(self, files: Optional[list[str]]) -> tuple[Optional[str], Optional[list[str]]]:
        """
        Check for and handle prompt.txt in the absolute file paths list.

        If prompt.txt is found, reads its content and removes it from the files list.
        This file is treated specially as the main prompt, not as an embedded file.

        This mechanism allows us to work around MCP's ~25K token limit by having
        the CLI save large prompts to a file, effectively using the file transfer
        mechanism to bypass token constraints while preserving response capacity.

        Args:
            files: List of absolute file paths (will be translated for current environment)

        Returns:
            tuple: (prompt_content, updated_files_list)
        """
        if not files:
            return None, files

        prompt_content = None
        updated_files = []

        for file_path in files:

            # Check if the filename is exactly "prompt.txt"
            # This ensures we don't match files like "myprompt.txt" or "prompt.txt.bak"
            if os.path.basename(file_path) == "prompt.txt":
                try:
                    # Read prompt.txt content and extract just the text
                    content, _ = read_file_content(file_path)
                    # Extract the content between the file markers
                    if "--- BEGIN FILE:" in content and "--- END FILE:" in content:
                        lines = content.split("\n")
                        in_content = False
                        content_lines = []
                        for line in lines:
                            if line.startswith("--- BEGIN FILE:"):
                                in_content = True
                                continue
                            elif line.startswith("--- END FILE:"):
                                break
                            elif in_content:
                                content_lines.append(line)
                        prompt_content = "\n".join(content_lines)
                    else:
                        # Fallback: if it's already raw content (from tests or direct input)
                        # and doesn't have error markers, use it directly
                        if not content.startswith("\n--- ERROR"):
                            prompt_content = content
                        else:
                            prompt_content = None
                except Exception:
                    # If we can't read the file, we'll just skip it
                    # The error will be handled elsewhere
                    pass
            else:
                # Keep the original path in the files list (will be translated later by read_files)
                updated_files.append(file_path)

        return prompt_content, updated_files if updated_files else None

    def get_prompt_content_for_size_validation(self, user_content: str) -> str:
        """
        Get the content that should be validated for MCP prompt size limits.

        This hook method allows tools to specify what content should be checked
        against the MCP transport size limit. By default, it returns the user content,
        but can be overridden to exclude conversation history when needed.

        Args:
            user_content: The user content that would normally be validated

        Returns:
            The content that should actually be validated for size limits
        """
        # Default implementation: validate the full user content
        return user_content

    def check_prompt_size(self, text: str) -> Optional[dict[str, Any]]:
        """
        Check if USER INPUT text is too large for MCP transport boundary.

        IMPORTANT: This method should ONLY be used to validate user input that crosses
        the CLI ↔ MCP Server transport boundary. It should NOT be used to limit
        internal MCP Server operations.

        Args:
            text: The user input text to check (NOT internal prompt content)

        Returns:
            Optional[Dict[str, Any]]: Response asking for file handling if too large, None otherwise
        """
        if text and len(text) > MCP_PROMPT_SIZE_LIMIT:
            return {
                "status": "resend_prompt",
                "content": (
                    f"MANDATORY ACTION REQUIRED: The prompt is too large for MCP's token limits (>{MCP_PROMPT_SIZE_LIMIT:,} characters). "
                    "YOU MUST IMMEDIATELY save the prompt text to a temporary file named 'prompt.txt' in the working directory. "
                    "DO NOT attempt to shorten or modify the prompt. SAVE IT AS-IS to 'prompt.txt'. "
                    "Then resend the request, passing the absolute file path to 'prompt.txt' as part of the tool call, "
                    "along with any other files you wish to share as context. Leave the prompt text itself empty or very brief in the new request. "
                    "This is the ONLY way to handle large prompts - you MUST follow these exact steps."
                ),
                "content_type": "text",
                "metadata": {
                    "prompt_size": len(text),
                    "limit": MCP_PROMPT_SIZE_LIMIT,
                    "instructions": "MANDATORY: Save prompt to 'prompt.txt' in current folder and provide full path when recalling this tool.",
                },
            }
        return None

    def _prepare_file_content_for_prompt(
        self,
        request_files: list[str],
        continuation_id: Optional[str],
        context_description: str = "New files",
        max_tokens: Optional[int] = None,
        reserve_tokens: int = 1_000,
        remaining_budget: Optional[int] = None,
        arguments: Optional[dict] = None,
        model_context: Optional[Any] = None,
    ) -> tuple[str, list[str]]:
        """
        Centralized file processing implementing dual prioritization strategy.

        This method is the heart of conversation-aware file processing across all tools.

        Args:
            request_files: List of files requested for current tool execution
            continuation_id: Thread continuation ID, or None for new conversations
            context_description: Description for token limit validation (e.g. "Code", "New files")
            max_tokens: Maximum tokens to use (defaults to remaining budget or model-specific content allocation)
            reserve_tokens: Tokens to reserve for additional prompt content (default 1K)
            remaining_budget: Remaining token budget after conversation history (from server.py)
            arguments: Original tool arguments (used to extract _remaining_tokens if available)
            model_context: Model context object with all model information including token allocation

        Returns:
            tuple[str, list[str]]: (formatted_file_content, actually_processed_files)
                - formatted_file_content: Formatted file content string ready for prompt inclusion
                - actually_processed_files: List of individual file paths that were actually read and embedded
                  (directories are expanded to individual files)
        """
        if not request_files:
            return "", []

        # Extract remaining budget from arguments if available
        if remaining_budget is None:
            # Use provided arguments or fall back to stored arguments from execute()
            args_to_use = arguments or getattr(self, "_current_arguments", {})
            remaining_budget = args_to_use.get("_remaining_tokens")

        # Use remaining budget if provided, otherwise fall back to max_tokens or model-specific default
        if remaining_budget is not None:
            effective_max_tokens = remaining_budget - reserve_tokens
        elif max_tokens is not None:
            effective_max_tokens = max_tokens - reserve_tokens
        else:
            # Use model_context for token allocation
            if not model_context:
                # Try to get from stored attributes as fallback
                model_context = getattr(self, "_model_context", None)
                if not model_context:
                    logger.error(
                        f"[FILES] {self.name}: _prepare_file_content_for_prompt called without model_context. "
                        "This indicates an incorrect call sequence in the tool's implementation."
                    )
                    raise RuntimeError("Model context not provided for file preparation.")

            # This is now the single source of truth for token allocation.
            try:
                token_allocation = model_context.calculate_token_allocation()
                # Standardize on `file_tokens` for consistency and correctness.
                effective_max_tokens = token_allocation.file_tokens - reserve_tokens
                logger.debug(
                    f"[FILES] {self.name}: Using model context for {model_context.model_name}: "
                    f"{token_allocation.file_tokens:,} file tokens from {token_allocation.total_tokens:,} total"
                )
            except Exception as e:
                logger.error(
                    f"[FILES] {self.name}: Failed to calculate token allocation from model context: {e}", exc_info=True
                )
                # If the context exists but calculation fails, we still need to prevent a crash.
                # A loud error is logged, and we fall back to a safe default.
                effective_max_tokens = 100_000 - reserve_tokens

        # Ensure we have a reasonable minimum budget
        effective_max_tokens = max(1000, effective_max_tokens)

        files_to_embed = self.filter_new_files(request_files, continuation_id)
        logger.debug(f"[FILES] {self.name}: Will embed {len(files_to_embed)} files after filtering")

        # Log the specific files for debugging/testing
        if files_to_embed:
            logger.info(
                f"[FILE_PROCESSING] {self.name} tool will embed new files: {', '.join([os.path.basename(f) for f in files_to_embed])}"
            )
        else:
            logger.info(
                f"[FILE_PROCESSING] {self.name} tool: No new files to embed (all files already in conversation history)"
            )

        content_parts = []
        actually_processed_files = []

        # Read content of new files only
        if files_to_embed:
            logger.debug(f"{self.name} tool embedding {len(files_to_embed)} new files: {', '.join(files_to_embed)}")
            logger.debug(
                f"[FILES] {self.name}: Starting file embedding with token budget {effective_max_tokens + reserve_tokens:,}"
            )
            try:
                # Before calling read_files, expand directories to get individual file paths
                from utils.file_utils import expand_paths

                expanded_files = expand_paths(files_to_embed)
                logger.debug(
                    f"[FILES] {self.name}: Expanded {len(files_to_embed)} paths to {len(expanded_files)} individual files"
                )

                file_content = read_files(
                    files_to_embed,
                    max_tokens=effective_max_tokens + reserve_tokens,
                    reserve_tokens=reserve_tokens,
                    include_line_numbers=self.wants_line_numbers_by_default(),
                )
                # Note: No need to validate against MCP_PROMPT_SIZE_LIMIT here
                # read_files already handles token-aware truncation based on model's capabilities
                content_parts.append(file_content)

                # Track the expanded files as actually processed
                actually_processed_files.extend(expanded_files)

                # Estimate tokens for debug logging
                from utils.token_utils import estimate_tokens

                content_tokens = estimate_tokens(file_content)
                logger.debug(
                    f"{self.name} tool successfully embedded {len(files_to_embed)} files ({content_tokens:,} tokens)"
                )
                logger.debug(f"[FILES] {self.name}: Successfully embedded files - {content_tokens:,} tokens used")
                logger.debug(
                    f"[FILES] {self.name}: Actually processed {len(actually_processed_files)} individual files"
                )
            except Exception as e:
                logger.error(f"{self.name} tool failed to embed files {files_to_embed}: {type(e).__name__}: {e}")
                logger.debug(f"[FILES] {self.name}: File embedding failed - {type(e).__name__}: {e}")
                raise
        else:
            logger.debug(f"[FILES] {self.name}: No files to embed after filtering")

        # Generate note about files already in conversation history
        if continuation_id and len(files_to_embed) < len(request_files):
            embedded_files = self.get_conversation_embedded_files(continuation_id)
            skipped_files = [f for f in request_files if f in embedded_files]
            if skipped_files:
                logger.debug(
                    f"{self.name} tool skipping {len(skipped_files)} files already in conversation history: {', '.join(skipped_files)}"
                )
                logger.debug(f"[FILES] {self.name}: Adding note about {len(skipped_files)} skipped files")
                if content_parts:
                    content_parts.append("\n\n")
                note_lines = [
                    "--- NOTE: Additional files referenced in conversation history ---",
                    "The following files are already available in our conversation context:",
                    "\n".join(f"  - {f}" for f in skipped_files),
                    "--- END NOTE ---",
                ]
                content_parts.append("\n".join(note_lines))
            else:
                logger.debug(f"[FILES] {self.name}: No skipped files to note")

        result = "".join(content_parts) if content_parts else ""
        logger.debug(
            f"[FILES] {self.name}: _prepare_file_content_for_prompt returning {len(result)} chars, {len(actually_processed_files)} processed files"
        )
        return result, actually_processed_files

    def get_websearch_instruction(self, tool_specific: Optional[str] = None) -> str:
        """
        Generate standardized web search instruction.

        Args:
            tool_specific: Optional tool-specific search guidance

        Returns:
            str: Web search instruction to append to prompt
        """

        base_instruction = """

WEB SEARCH CAPABILITY: You can request the calling agent to perform web searches to enhance your analysis with current information!

IMPORTANT: When you identify areas where web searches would significantly improve your response (such as checking current documentation, finding recent solutions, verifying best practices, or gathering community insights), you MUST explicitly instruct the agent to perform specific web searches and then respond back using the continuation_id from this response to continue the analysis.

Use clear, direct language based on the value of the search:

For valuable supplementary information: "Please perform a web search on '[specific topic/query]' and then continue this analysis using the continuation_id from this response if you find relevant information."

For important missing information: "Please search for '[specific topic/query]' and respond back with the findings using the continuation_id from this response - this information is needed to provide a complete analysis."

For critical/essential information: "SEARCH REQUIRED: Please immediately perform a web search on '[specific topic/query]' and respond back with the results using the continuation_id from this response. Cannot provide accurate analysis without this current information."

This ensures you get the most current and comprehensive information while maintaining conversation context through the continuation_id."""

        if tool_specific:
            return f"""{base_instruction}

{tool_specific}

When recommending searches, be specific about what information you need and why it would improve your analysis."""

        # Default instruction for all tools
        return f"""{base_instruction}

Consider requesting searches for:
- Current documentation and API references
- Recent best practices and patterns
- Known issues and community solutions
- Framework updates and compatibility
- Security advisories and patches
- Performance benchmarks and optimizations

When recommending searches, be specific about what information you need and why it would improve your analysis. Always remember to instruct agent to use the continuation_id from this response when providing search results."""

    def get_language_instruction(self) -> str:
        """
        Generate language instruction based on LOCALE configuration.

        Returns:
            str: Language instruction to prepend to prompt, or empty string if
                 no locale set
        """
        # Read LOCALE directly from environment to support dynamic changes
        # Tests can monkeypatch LOCALE via the environment helper (or .env when override is enforced)

        locale = (get_env("LOCALE", "") or "").strip()

        if not locale:
            return ""

        # Simple language instruction
        return f"Always respond in {locale}.\n\n"

    # === ABSTRACT METHODS FOR SIMPLE TOOLS ===

    @abstractmethod
    async def prepare_prompt(self, request) -> str:
        """
        Prepare the complete prompt for the AI model.

        This method should construct the full prompt by combining:
        - System prompt from get_system_prompt()
        - File content from _prepare_file_content_for_prompt()
        - Conversation history from reconstruct_thread_context()
        - User's request and any tool-specific context

        Args:
            request: The validated request object

        Returns:
            str: Complete prompt ready for the AI model
        """
        pass

    def format_response(self, response: str, request, model_info: dict = None) -> str:
        """
        Format the AI model's response for the user.

        This method allows tools to post-process the model's response,
        adding structure, validation, or additional context.

        The default implementation returns the response unchanged.
        Tools can override this method to add custom formatting.

        Args:
            response: Raw response from the AI model
            request: The original request object
            model_info: Optional model information and metadata

        Returns:
            str: Formatted response ready for the user
        """
        return response

    # === IMPLEMENTATION METHODS ===
    # These will be provided in a full implementation but are inherited from current base.py
    # for now to maintain compatibility.

    async def execute(self, arguments: dict[str, Any]) -> list[TextContent]:
        """Execute the tool - will be inherited from existing base.py for now."""
        # This will be implemented by importing from the current base.py
        # for backward compatibility during the migration
        raise NotImplementedError("Subclasses must implement execute method")

    def _should_require_model_selection(self, model_name: str) -> bool:
        """
        Check if we should require the CLI to select a model at runtime.

        This is called during request execution to determine if we need
        to return an error asking the CLI to provide a model parameter.

        Args:
            model_name: The model name from the request or DEFAULT_MODEL

        Returns:
            bool: True if we should require model selection
        """
        # Case 1: Model is explicitly "auto"
        if model_name.lower() == "auto":
            return True

        # Case 2: Requested model is not available
        from providers.registry import ModelProviderRegistry

        provider = ModelProviderRegistry.get_provider_for_model(model_name)
        if not provider:
            logger.warning(f"Model '{model_name}' is not available with current API keys. Requiring model selection.")
            return True

        return False

    def _get_available_models(self) -> list[str]:
        """
        Get list of models available from enabled providers.

        Only returns models from providers that have valid API keys configured.
        This fixes the namespace collision bug where models from disabled providers
        were shown to the CLI, causing routing conflicts.

        Returns:
            List of model names from enabled providers only
        """
        from providers.registry import ModelProviderRegistry

        # Get models from enabled providers only (those with valid API keys)
        all_models = ModelProviderRegistry.get_available_model_names()

        # Add OpenRouter models and their aliases when OpenRouter is configured
        openrouter_key = get_env("OPENROUTER_API_KEY")
        if openrouter_key and openrouter_key != "your_openrouter_api_key_here":
            try:
                registry = self._get_openrouter_registry()

                for alias in registry.list_aliases():
                    if alias not in all_models:
                        all_models.append(alias)
            except Exception as exc:  # pragma: no cover - logged for observability
                import logging

                logging.debug(f"Failed to add OpenRouter models to enum: {exc}")

        # Add custom models (and their aliases) when a custom endpoint is available
        custom_url = get_env("CUSTOM_API_URL")
        if custom_url:
            try:
                registry = self._get_custom_registry()
                for alias in registry.list_aliases():
                    if alias not in all_models:
                        all_models.append(alias)
            except Exception as exc:  # pragma: no cover - logged for observability
                import logging

                logging.debug(f"Failed to add custom models to enum: {exc}")

        # Remove duplicates while preserving insertion order
        seen: set[str] = set()
        unique_models: list[str] = []
        for model in all_models:
            if model not in seen:
                seen.add(model)
                unique_models.append(model)

        return unique_models

    def _resolve_model_context(self, arguments: dict, request) -> tuple[str, Any]:
        """
        Resolve model context and name using centralized logic.

        This method extracts the model resolution logic from execute() so it can be
        reused by tools that override execute() (like debug tool) without duplicating code.

        Args:
            arguments: Dictionary of arguments from the MCP client
            request: The validated request object

        Returns:
            tuple[str, ModelContext]: (resolved_model_name, model_context)

        Raises:
            ValueError: If model resolution fails or model selection is required
        """
        # MODEL RESOLUTION NOW HAPPENS AT MCP BOUNDARY
        # Extract pre-resolved model context from server.py
        model_context = arguments.get("_model_context")
        resolved_model_name = arguments.get("_resolved_model_name")

        if model_context and resolved_model_name:
            # Model was already resolved at MCP boundary
            model_name = resolved_model_name
            logger.debug(f"Using pre-resolved model '{model_name}' from MCP boundary")
        else:
            # Fallback for direct execute calls
            model_name = getattr(request, "model", None)
            if not model_name:
                from config import DEFAULT_MODEL

                model_name = DEFAULT_MODEL
            logger.debug(f"Using fallback model resolution for '{model_name}' (test mode)")

            # For tests: Check if we should require model selection (auto mode)
            if self._should_require_model_selection(model_name):
                # Build error message based on why selection is required
                if model_name.lower() == "auto":
                    error_message = self._build_auto_mode_required_message()
                else:
                    error_message = self._build_model_unavailable_message(model_name)
                raise ValueError(error_message)

            # Create model context for tests
            from utils.model_context import ModelContext

            model_context = ModelContext(model_name)

        return model_name, model_context

    def validate_and_correct_temperature(self, temperature: float, model_context: Any) -> tuple[float, list[str]]:
        """
        Validate and correct temperature for the specified model.

        This method ensures that the temperature value is within the valid range
        for the specific model being used. Different models have different temperature
        constraints (e.g., o1 models require temperature=1.0, GPT models support 0-2).

        Args:
            temperature: Temperature value to validate
            model_context: Model context object containing model name, provider, and capabilities

        Returns:
            Tuple of (corrected_temperature, warning_messages)
        """
        try:
            # Use model context capabilities directly - clean OOP approach
            capabilities = model_context.capabilities
            constraint = capabilities.temperature_constraint

            warnings = []
            if not constraint.validate(temperature):
                corrected = constraint.get_corrected_value(temperature)
                warning = (
                    f"Temperature {temperature} invalid for {model_context.model_name}. "
                    f"{constraint.get_description()}. Using {corrected} instead."
                )
                warnings.append(warning)
                return corrected, warnings

            return temperature, warnings

        except Exception as e:
            # If validation fails for any reason, use the original temperature
            # and log a warning (but don't fail the request)
            logger.warning(f"Temperature validation failed for {model_context.model_name}: {e}")
            return temperature, [f"Temperature validation failed: {e}"]

    def _validate_image_limits(
        self, images: Optional[list[str]], model_context: Optional[Any] = None, continuation_id: Optional[str] = None
    ) -> Optional[dict]:
        """
        Validate image size and count against model capabilities.

        This performs strict validation to ensure we don't exceed model-specific
        image limits. Uses capability-based validation with actual model
        configuration rather than hard-coded limits.

        Args:
            images: List of image paths/data URLs to validate
            model_context: Model context object containing model name, provider, and capabilities
            continuation_id: Optional continuation ID for conversation context

        Returns:
            Optional[dict]: Error response if validation fails, None if valid
        """
        if not images:
            return None

        # Import here to avoid circular imports
        import base64
        from pathlib import Path

        if not model_context:
            # Get from tool's stored context as fallback
            model_context = getattr(self, "_model_context", None)
            if not model_context:
                logger.warning("No model context available for image validation")
                return None

        try:
            # Use model context capabilities directly - clean OOP approach
            capabilities = model_context.capabilities
            model_name = model_context.model_name
        except Exception as e:
            logger.warning(f"Failed to get capabilities from model_context for image validation: {e}")
            # Generic error response when capabilities cannot be accessed
            model_name = getattr(model_context, "model_name", "unknown")
            return {
                "status": "error",
                "content": self._build_model_unavailable_message(model_name),
                "content_type": "text",
                "metadata": {
                    "error_type": "validation_error",
                    "model_name": model_name,
                    "supports_images": None,  # Unknown since model capabilities unavailable
                    "image_count": len(images) if images else 0,
                },
            }

        # Check if model supports images
        if not capabilities.supports_images:
            return {
                "status": "error",
                "content": (
                    f"Image support not available: Model '{model_name}' does not support image processing. "
                    f"Please use a vision-capable model such as 'gemini-2.5-flash', 'o3', "
                    f"or 'claude-opus-4.1' for image analysis tasks."
                ),
                "content_type": "text",
                "metadata": {
                    "error_type": "validation_error",
                    "model_name": model_name,
                    "supports_images": False,
                    "image_count": len(images),
                },
            }

        # Get model image limits from capabilities
        max_images = 5  # Default max number of images
        max_size_mb = capabilities.max_image_size_mb

        # Check image count
        if len(images) > max_images:
            return {
                "status": "error",
                "content": (
                    f"Too many images: Model '{model_name}' supports a maximum of {max_images} images, "
                    f"but {len(images)} were provided. Please reduce the number of images."
                ),
                "content_type": "text",
                "metadata": {
                    "error_type": "validation_error",
                    "model_name": model_name,
                    "image_count": len(images),
                    "max_images": max_images,
                },
            }

        # Calculate total size of all images
        total_size_mb = 0.0
        for image_path in images:
            try:
                if image_path.startswith("data:image/"):
                    # Handle data URL: data:image/png;base64,iVBORw0...
                    _, data = image_path.split(",", 1)
                    # Base64 encoding increases size by ~33%, so decode to get actual size
                    actual_size = len(base64.b64decode(data))
                    total_size_mb += actual_size / (1024 * 1024)
                else:
                    # Handle file path
                    path = Path(image_path)
                    if path.exists():
                        file_size = path.stat().st_size
                        total_size_mb += file_size / (1024 * 1024)
                    else:
                        logger.warning(f"Image file not found: {image_path}")
                        # Assume a reasonable size for missing files to avoid breaking validation
                        total_size_mb += 1.0  # 1MB assumption
            except Exception as e:
                logger.warning(f"Failed to get size for image {image_path}: {e}")
                # Assume a reasonable size for problematic files
                total_size_mb += 1.0  # 1MB assumption

        # Apply 40MB cap for custom models if needed
        effective_limit_mb = max_size_mb
        try:
            from providers.shared import ProviderType

            # ModelCapabilities dataclass has provider field defined
            if capabilities.provider == ProviderType.CUSTOM:
                effective_limit_mb = min(max_size_mb, 40.0)
        except Exception:
            pass

        # Validate against size limit
        if total_size_mb > effective_limit_mb:
            return {
                "status": "error",
                "content": (
                    f"Image size limit exceeded: Model '{model_name}' supports maximum {effective_limit_mb:.1f}MB "
                    f"for all images combined, but {total_size_mb:.1f}MB was provided. "
                    f"Please reduce image sizes or count and try again."
                ),
                "content_type": "text",
                "metadata": {
                    "error_type": "validation_error",
                    "model_name": model_name,
                    "total_size_mb": round(total_size_mb, 2),
                    "limit_mb": round(effective_limit_mb, 2),
                    "image_count": len(images),
                    "supports_images": True,
                },
            }

        # All validations passed
        logger.debug(f"Image validation passed: {len(images)} images, {total_size_mb:.1f}MB total")
        return None

    def _parse_response(self, raw_text: str, request, model_info: Optional[dict] = None):
        """Parse response - will be inherited for now."""
        # Implementation inherited from current base.py
        raise NotImplementedError("Subclasses must implement _parse_response method")<|MERGE_RESOLUTION|>--- conflicted
+++ resolved
@@ -22,10 +22,6 @@
 
 from config import MCP_PROMPT_SIZE_LIMIT
 from providers import ModelProvider, ModelProviderRegistry
-<<<<<<< HEAD
-from utils import check_token_limit
-from utils.conversation_memory import ConversationTurn, get_conversation_file_list, get_thread
-=======
 from utils import estimate_tokens
 from utils.conversation_memory import (
     ConversationTurn,
@@ -33,7 +29,6 @@
     get_thread,
 )
 from utils.env import get_env
->>>>>>> 4d3d177d
 from utils.file_utils import read_file_content, read_files
 
 # Import models from tools.models for compatibility
@@ -543,74 +538,6 @@
 
         # Use the centralized effective auto mode check
         if self.is_effective_auto_mode():
-<<<<<<< HEAD
-            # In auto mode, model is required and we provide detailed descriptions
-            model_desc_parts = [
-                "IMPORTANT: Use the model specified by the user if provided, OR select the most suitable model "
-                "for this specific task based on the requirements and capabilities listed below:"
-            ]
-
-            # Get descriptions from enabled providers
-            from providers.base import ProviderType
-            from providers.registry import ModelProviderRegistry
-
-            # Map provider types to readable names
-            provider_names = {
-                ProviderType.GOOGLE: "Gemini models",
-                ProviderType.OPENAI: "OpenAI models",
-                ProviderType.XAI: "X.AI GROK models",
-                ProviderType.DIAL: "DIAL models",
-                ProviderType.CUSTOM: "Custom models",
-                ProviderType.OPENROUTER: "OpenRouter models",
-            }
-
-            # Streamlined provider descriptions to reduce context usage
-            native_models = ModelProviderRegistry.get_available_model_names()
-            if native_models:
-                model_desc_parts.append(f"\nNative models: {', '.join(sorted(native_models[:5]))}{'...' if len(native_models) > 5 else ''}")
-
-            # Add custom models if custom API is configured - streamlined
-            custom_url = os.getenv("CUSTOM_API_URL")
-            if custom_url:
-                model_desc_parts.append(f"\nCustom models: Available via {custom_url}")
-
-            if has_openrouter:
-                # Add OpenRouter models with descriptions
-                try:
-                    import logging
-
-                    registry = self._get_openrouter_registry()
-
-                    # Group models by their model_name to avoid duplicates
-                    seen_models = set()
-                    model_configs = []
-
-                    for alias in registry.list_aliases():
-                        config = registry.resolve(alias)
-                        if config and config.model_name not in seen_models:
-                            seen_models.add(config.model_name)
-                            model_configs.append((alias, config))
-
-                    # Sort by context window (descending) then by alias
-                    model_configs.sort(key=lambda x: (-x[1].context_window, x[0]))
-
-                    if model_configs:
-                        # Streamlined OpenRouter models - removed verbose descriptions to reduce context usage
-                        total_models = len(model_configs)
-                        model_desc_parts.append(f"\nOpenRouter models: {total_models} models available - see enum for complete list")
-                except Exception as e:
-                    # Log for debugging but don't fail
-                    import logging
-
-                    logging.debug(f"Failed to load OpenRouter model descriptions: {e}")
-                    # Fallback to simple message
-                    model_desc_parts.append(
-                        "\nOpenRouter models: If configured, you can also use ANY model available on OpenRouter."
-                    )
-
-            # Get all available models for the enum
-            all_models = self._get_available_models()
-=======
             description = (
                 "Currently in auto model selection mode. CRITICAL: When the user names a model, you MUST use that exact name unless the server rejects it. "
                 "If no model is provided, you may use the `listmodels` tool to review options and select an appropriate match."
@@ -626,7 +553,6 @@
                     label = "Allowed models" if restricted else "Top models"
                     top_line = f"{label}: {top_line}."
                 description = f"{description} {top_line}"
->>>>>>> 4d3d177d
 
             restriction_note = self._get_restriction_note()
             if restriction_note and (remainder > 0 or not summaries):
