# Zenode MCP: Node.js Port of Zen MCP Server

**Node.js/TypeScript implementation of the powerful Zen MCP Server**

This is the Node.js port of the original (very actively developed, awesome) Python [Zen MCP Server](https://github.com/BeehiveInnovations/zen-mcp-server). The zenode implementation provides the same powerful AI orchestration capabilities with the performance and ecosystem benefits of Node.js.

## Quick Start

```bash
cd zenode
npm install
cp .env.example .env
# Edit .env with your API keys
npm run dev
```

## Documentation

- **[Zenode Documentation](./zenode/README.md)** - Complete Node.js implementation guide
- **[Python Original](./ZEN-MCP-PYTHON-README.md)** - Original Python implementation (reference)
- **[Development Guide](./CLAUDE.md)** - Development instructions for both implementations

## Key Features

- **Node.js/TypeScript**: Modern async architecture
- **All AI Tools**: chat, thinkdeep, codereview, precommit, debug, analyze, testgen, gopher
- **Multi-Provider**: Gemini, OpenAI, OpenRouter, custom endpoints
- **Conversation Threading**: Redis-based persistence
- **Docker Ready**: Production deployment
- **MCP Compliant**: Works with Claude Code and Claude Desktop

## Migration Status

✅ **Core Server**: MCP protocol, tool registry, provider system  
✅ **AI Providers**: Gemini, OpenAI, OpenRouter, Custom APIs  
✅ **Tools**: All 8 tools fully implemented  
✅ **Conversation Threading**: Redis persistence  
✅ **Docker**: Full containerization  
✅ **Testing**: Jest test suite  

## Architecture

```
zenode/
├── src/
│   ├── index.ts          # Main MCP server
│   ├── providers/        # AI provider implementations  
│   ├── tools/           # MCP tool implementations
│   ├── middleware/      # Request pipeline & logging
│   └── utils/           # Utilities and helpers
├── tests/               # Jest test suites
└── docker-compose.yml   # Production deployment
```

## Development

**Active development** happens in the `zenode/` directory. The Python code serves as a reference for feature parity.

### Node.js Development
```bash
cd zenode
npm install
npm run dev        # Development with hot reload
npm test          # Run test suite
npm run lint      # Code quality checks
./run-server.sh   # Docker deployment
```

### Python Reference
```bash
# For understanding original behavior only
./run-server.sh    # Start Python server
python -m pytest  # Run Python tests
```

## Configuration

Both implementations use the same `.env` configuration:

```env
# At least one API key required
GEMINI_API_KEY=your_key_here
OPENAI_API_KEY=your_key_here  
OPENROUTER_API_KEY=your_key_here

# Redis for conversation threading
REDIS_URL=redis://localhost:6379

# Optional: Custom endpoints (Ollama, vLLM, etc.)
CUSTOM_API_URL=http://localhost:11434
```

## Tools Overview

### Available Tools
1. **chat** - Collaborative thinking and brainstorming
2. **thinkdeep** - Extended reasoning with thinking modes  
3. **codereview** - Professional code review with severity levels
4. **precommit** - Git change validation across repositories
5. **debug** - Root cause analysis and debugging
6. **analyze** - File and code analysis
7. **testgen** - Comprehensive test generation
8. **gopher** - Local file access bridge

### Usage Examples
```
# Use specific model
"Use flash to analyze this code quickly"
"Get o3 to debug this complex logic error"

# Auto mode (recommended)  
"Review this code for security issues"
"Generate tests for the auth module"
```

## License

Apache 2.0 License - see LICENSE file for details.

## Acknowledgments

- Original Python [Zen MCP Server](https://github.com/BeehiveInnovations/zen-mcp-server) by BeehiveInnovations
- [MCP (Model Context Protocol)](https://modelcontextprotocol.com) by Anthropic
- [Claude Code](https://claude.ai/code) - AI coding assistant integration

---

# Zen MCP: One Context. Many Minds.

https://github.com/user-attachments/assets/8097e18e-b926-4d8b-ba14-a979e4c58bda

<div align="center">  
  <b>🤖 Claude + [Gemini / OpenAI / Grok / OpenRouter / Ollama / Any Model] = Your Ultimate AI Development Team</b>
</div>

<br/>

The ultimate development partners for Claude - a Model Context Protocol server that gives Claude access to multiple AI models for enhanced code analysis, 
problem-solving, and collaborative development.

**Features true AI orchestration with conversations that continue across tasks** - Give Claude a complex
task and let it orchestrate between models automatically. Claude stays in control, performs the actual work, 
but gets perspectives from the best AI for each subtask. With tools like [`planner`](#3-planner---interactive-step-by-step-planning) for 
breaking down complex projects, [`analyze`](#8-analyze---smart-file-analysis) for understanding codebases, 
[`codereview`](#5-codereview---professional-code-review) for audits, [`refactor`](#9-refactor---intelligent-code-refactoring) for 
improving code structure, [`debug`](#7-debug---expert-debugging-assistant) for solving complex problems, and [`precommit`](#6-precommit---pre-commit-validation) for 
validating changes, Claude can switch between different tools _and_ models mid-conversation, 
with context carrying forward seamlessly.

**Example Workflow - Claude Code:**
1. Performs its own reasoning
2. Uses Gemini Pro to deeply [`analyze`](#8-analyze---smart-file-analysis) the code in question for a second opinion
3. Switches to O3 to continue [`chatting`](#1-chat---general-development-chat--collaborative-thinking) about its findings 
4. Uses Flash to evaluate formatting suggestions from O3
5. Performs the actual work after taking in feedback from all three
6. Returns to Pro for a [`precommit`](#6-precommit---pre-commit-validation) review

All within a single conversation thread! Gemini Pro in step 6 _knows_ what was recommended by O3 in step 3! Taking that context
and review into consideration to aid with its pre-commit review.

**Think of it as Claude Code _for_ Claude Code.** This MCP isn't magic. It's just **super-glue**.

> **Remember:** Claude stays in full control — but **YOU** call the shots. 
> Zen is designed to have Claude engage other models only when needed — and to follow through with meaningful back-and-forth. 
> **You're** the one who crafts the powerful prompt that makes Claude bring in Gemini, Flash, O3 — or fly solo.  
> You're the guide. The prompter. The puppeteer. 
> ### You are the AI - **Actually Intelligent**.

Because these AI models [clearly aren't when they get chatty →](docs/ai_banter.md)

## Quick Navigation

- **Getting Started**
  - [Quickstart](#quickstart-5-minutes) - Get running in 5 minutes
  - [Available Tools](#available-tools) - Overview of all tools
  - [AI-to-AI Conversations](#ai-to-ai-conversation-threading) - Multi-turn conversations

- **Tools Reference**
  - [`chat`](#1-chat---general-development-chat--collaborative-thinking) - Collaborative thinking
  - [`thinkdeep`](#2-thinkdeep---extended-reasoning-partner) - Extended reasoning
  - [`planner`](#3-planner---interactive-step-by-step-planning) - Interactive step-by-step planning
  - [`consensus`](#4-consensus---multi-model-perspective-gathering) - Multi-model consensus analysis
  - [`codereview`](#5-codereview---professional-code-review) - Code review
  - [`precommit`](#6-precommit---pre-commit-validation) - Pre-commit validation
  - [`debug`](#7-debug---expert-debugging-assistant) - Debugging help
  - [`analyze`](#8-analyze---smart-file-analysis) - File analysis
  - [`refactor`](#9-refactor---intelligent-code-refactoring) - Code refactoring with decomposition focus
  - [`tracer`](#10-tracer---static-code-analysis-prompt-generator) - Call-flow mapping and dependency tracing
  - [`testgen`](#11-testgen---comprehensive-test-generation) - Test generation with edge cases
  - [`your custom tool`](#add-your-own-tools) - Create custom tools for specialized workflows

- **Advanced Usage**
  - [Advanced Features](#advanced-features) - AI-to-AI conversations, large prompts, web search
  - [Complete Advanced Guide](docs/advanced-usage.md) - Model configuration, thinking modes, workflows, tool parameters

- **Setup & Support**
  - [Troubleshooting Guide](docs/troubleshooting.md) - Common issues and debugging steps
  - [License](#license) - Apache 2.0

## Why This Server?

Claude is brilliant, but sometimes you need:
- **Multiple AI perspectives** - Let Claude orchestrate between different models to get the best analysis
- **Automatic model selection** - Claude picks the right model for each task (or you can specify)
- **A senior developer partner** to validate and extend ideas ([`chat`](#1-chat---general-development-chat--collaborative-thinking))
- **A second opinion** on complex architectural decisions - augment Claude's thinking with perspectives from Gemini Pro, O3, or [dozens of other models via custom endpoints](docs/custom_models.md) ([`thinkdeep`](#2-thinkdeep---extended-reasoning-partner))
- **Get multiple expert opinions** - Have different AI models debate your ideas (some supporting, some critical) to help you make better decisions ([`consensus`](#3-consensus---multi-model-perspective-gathering))
- **Professional code reviews** with actionable feedback across entire repositories ([`codereview`](#4-codereview---professional-code-review))
- **Pre-commit validation** with deep analysis using the best model for the job ([`precommit`](#5-precommit---pre-commit-validation))
- **Expert debugging** - O3 for logical issues, Gemini for architectural problems ([`debug`](#6-debug---expert-debugging-assistant))
- **Extended context windows beyond Claude's limits** - Delegate analysis to Gemini (1M tokens) or O3 (200K tokens) for entire codebases, large datasets, or comprehensive documentation
- **Model-specific strengths** - Extended thinking with Gemini Pro, fast iteration with Flash, strong reasoning with O3, local privacy with Ollama
- **Local model support** - Run models like Llama 3.2 locally via Ollama, vLLM, or LM Studio for privacy and cost control
- **Dynamic collaboration** - Models can request additional context and follow-up replies from Claude mid-analysis
- **Smart file handling** - Automatically expands directories, manages token limits based on model capacity
- **Vision support** - Analyze images, diagrams, screenshots, and visual content with vision-capable models
- **[Bypass MCP's token limits](docs/advanced-usage.md#working-with-large-prompts)** - Work around MCP's 25K limit automatically
- **[Context revival across sessions](docs/context-revival.md)** - Continue conversations even after Claude's context resets, with other models maintaining full history

## Pro Tip: Context Revival

**This is an extremely powerful feature that cannot be highlighted enough**:

> The most amazing side-effect of this _conversation continuation_ system is that even AFTER Claude's context resets or
> compacts, since the continuation info is kept within MCP's memory, you can ask it to _continue_ discussing 
> the plan with `o3`, and it will suddenly revive Claude because O3 would know what was being talked about and 
> relay this back in a way that re-ignites Claude's understanding. All this without wasting context on asking Claude to
> ingest lengthy documents / code again and re-prompting it to communicate with another model. Zen manages that internally. The model's response
> revives Claude with better context around the discussion than an automatic summary ever can.   

**[📖 Read the complete technical deep-dive on how this revolutionary system works](docs/context-revival.md)**

This server orchestrates multiple AI models as your development team, with Claude automatically selecting the best model for each task or allowing you to choose specific models for different strengths.

<div align="center">
  <img src="https://github.com/user-attachments/assets/0f3c8e2d-a236-4068-a80e-46f37b0c9d35" width="600">
</div>

**Prompt Used:**
```
Study the code properly, think deeply about what this does and then see if there's any room for improvement in
terms of performance optimizations, brainstorm with gemini on this to get feedback and then confirm any change by
first adding a unit test with `measure` and measuring current code and then implementing the optimization and
measuring again to ensure it improved, then share results. Check with gemini in between as you make tweaks.
```

The final implementation resulted in a 26% improvement in JSON parsing performance for the selected library, reducing processing time through targeted, collaborative optimizations guided by Gemini's analysis and Claude's refinement.

## Quickstart (5 minutes)

### Prerequisites

- Python 3.10+ (3.12 recommended)
- Git
- **Windows users**: WSL2 is required for Claude Code CLI

### 1. Get API Keys (at least one required)

**Option A: OpenRouter (Access multiple models with one API)**
- **OpenRouter**: Visit [OpenRouter](https://openrouter.ai/) for access to multiple models through one API. [Setup Guide](docs/custom_models.md)
  - Control model access and spending limits directly in your OpenRouter dashboard
  - Configure model aliases in [`conf/custom_models.json`](conf/custom_models.json)

**Option B: Native APIs**
- **Gemini**: Visit [Google AI Studio](https://makersuite.google.com/app/apikey) and generate an API key. For best results with Gemini 2.5 Pro, use a paid API key as the free tier has limited access to the latest models.
- **OpenAI**: Visit [OpenAI Platform](https://platform.openai.com/api-keys) to get an API key for O3 model access.
- **X.AI**: Visit [X.AI Console](https://console.x.ai/) to get an API key for GROK model access.

**Option C: Custom API Endpoints (Local models like Ollama, vLLM)**
[Please see the setup guide](docs/custom_models.md#option-2-custom-api-setup-ollama-vllm-etc). With a custom API you can use:
- **Ollama**: Run models like Llama 3.2 locally for free inference
- **vLLM**: Self-hosted inference server for high-throughput inference
- **LM Studio**: Local model hosting with OpenAI-compatible API interface
- **Text Generation WebUI**: Popular local interface for running models
- **Any OpenAI-compatible API**: Custom endpoints for your own infrastructure

> **Note:** Using all three options may create ambiguity about which provider / model to use if there is an overlap. 
> If all APIs are configured, native APIs will take priority when there is a clash in model name, such as for `gemini` and `o3`.
> Configure your model aliases and give them unique names in [`conf/custom_models.json`](conf/custom_models.json)

### 2. Clone and Set Up

```bash
# Clone to your preferred location
git clone https://github.com/BeehiveInnovations/zen-mcp-server.git
cd zen-mcp-server

# One-command setup installs Zen in Claude
./run-server.sh

# To view MCP configuration for Claude
./run-server.sh -c

# See help for more
./run-server.sh --help
```

**What this does:**
- **Sets up everything automatically** - Python environment, dependencies, configuration
- **Configures Claude integrations** - Adds to Claude Code CLI and guides Desktop setup
- **Ready to use immediately** - No manual configuration needed

**After updates:** Always run `./run-server.sh` again after `git pull` to ensure everything stays current.

### 3. Add Your API Keys

```bash
# Edit .env to add your API keys (if not already set in environment)
nano .env

# The file will contain, at least one should be set:
# GEMINI_API_KEY=your-gemini-api-key-here  # For Gemini models
# OPENAI_API_KEY=your-openai-api-key-here  # For O3 model
# OPENROUTER_API_KEY=your-openrouter-key  # For OpenRouter (see docs/custom_models.md)

# For local models (Ollama, vLLM, etc.):
# CUSTOM_API_URL=http://localhost:11434/v1  # Ollama example
# CUSTOM_API_KEY=                                      # Empty for Ollama
# CUSTOM_MODEL_NAME=llama3.2                          # Default model

# Note: At least one API key OR custom URL is required
```

**No restart needed**: The server reads the .env file each time Claude calls a tool, so changes take effect immediately. 

**Next**: Now run `claude` from your project folder using the terminal for it to connect to the newly added mcp server. 
If you were already running a `claude` code session, please exit and start a new session.

#### If Setting up for Claude Desktop

**Need the exact configuration?** Run `./run-server.sh -c` to display the platform-specific setup instructions with correct paths.

1. **Open Claude Desktop config**: Settings → Developer → Edit Config
2. **Copy the configuration** shown by `./run-server.sh -c` into your `claude_desktop_config.json`
3. **Restart Claude Desktop** for changes to take effect

### 4. Start Using It!

Just ask Claude naturally:
- "Think deeper about this architecture design with zen" → Claude picks best model + `thinkdeep`
- "Using zen perform a code review of this code for security issues" → Claude might pick Gemini Pro + `codereview`
- "Use zen and debug why this test is failing, the bug might be in my_class.swift" → Claude might pick O3 + `debug`
- "With zen, analyze these files to understand the data flow" → Claude picks appropriate model + `analyze`
- "Use flash to suggest how to format this code based on the specs mentioned in policy.md" → Uses Gemini Flash specifically
- "Think deeply about this and get o3 to debug this logic error I found in the checkOrders() function" → Uses O3 specifically
- "Brainstorm scaling strategies with pro. Study the code, pick your preferred strategy and debate with pro to settle on two best approaches" → Uses Gemini Pro specifically
- "Use local-llama to localize and add missing translations to this project" → Uses local Llama 3.2 via custom URL
- "First use local-llama for a quick local analysis, then use opus for a thorough security review" → Uses both providers in sequence

## Available Tools

**Quick Tool Selection Guide:**
- **Need a thinking partner?** → `chat` (brainstorm ideas, get second opinions, validate approaches)
- **Need deeper thinking?** → `thinkdeep` (extends analysis, finds edge cases)
- **Need to break down complex projects?** → `planner` (step-by-step planning, project structure, breaking down complex ideas)
- **Need multiple perspectives?** → `consensus` (get diverse expert opinions on proposals and decisions)
- **Code needs review?** → `codereview` (bugs, security, performance issues)
- **Pre-commit validation?** → `precommit` (validate git changes before committing)
- **Something's broken?** → `debug` (root cause analysis, error tracing)
- **Want to understand code?** → `analyze` (architecture, patterns, dependencies)
- **Code needs refactoring?** → `refactor` (intelligent refactoring with decomposition focus)
- **Need call-flow analysis?** → `tracer` (generates prompts for execution tracing and dependency mapping)
- **Need comprehensive tests?** → `testgen` (generates test suites with edge cases)
- **Which models are available?** → `listmodels` (shows all configured providers and models)
- **Server info?** → `version` (version and configuration details)

**Auto Mode:** When `DEFAULT_MODEL=auto`, Claude automatically picks the best model for each task. You can override with: "Use flash for quick analysis" or "Use o3 to debug this".

**Model Selection Examples:**
- Complex architecture review → Claude picks Gemini Pro
- Quick formatting check → Claude picks Flash
- Logical debugging → Claude picks O3
- General explanations → Claude picks Flash for speed
- Local analysis → Claude picks your Ollama model

**Pro Tip:** Thinking modes (for Gemini models) control depth vs token cost. Use "minimal" or "low" for quick tasks, "high" or "max" for complex problems. [Learn more](docs/advanced-usage.md#thinking-modes)

**Tools Overview:**
1. [`chat`](docs/tools/chat.md) - Collaborative thinking and development conversations
2. [`thinkdeep`](docs/tools/thinkdeep.md) - Extended reasoning and problem-solving
3. [`planner`](docs/tools/planner.md) - Interactive sequential planning for complex projects
4. [`consensus`](docs/tools/consensus.md) - Multi-model consensus analysis with stance steering
5. [`codereview`](docs/tools/codereview.md) - Professional code review with severity levels
6. [`precommit`](docs/tools/precommit.md) - Validate git changes before committing
7. [`debug`](docs/tools/debug.md) - Root cause analysis and debugging
8. [`analyze`](docs/tools/analyze.md) - General-purpose file and code analysis
9. [`refactor`](docs/tools/refactor.md) - Code refactoring with decomposition focus
10. [`tracer`](docs/tools/tracer.md) - Static code analysis prompt generator for call-flow mapping
11. [`testgen`](docs/tools/testgen.md) - Comprehensive test generation with edge case coverage
12. [`listmodels`](docs/tools/listmodels.md) - Display all available AI models organized by provider
13. [`version`](docs/tools/version.md) - Get server version and configuration

### 1. `chat` - General Development Chat & Collaborative Thinking
Your thinking partner for brainstorming, getting second opinions, and validating approaches. Perfect for technology comparisons, architecture discussions, and collaborative problem-solving.

```
Chat with zen about the best approach for user authentication in my React app
```

**[📖 Read More](docs/tools/chat.md)** - Detailed features, examples, and best practices

### 2. `thinkdeep` - Extended Reasoning Partner
Get a second opinion to augment Claude's own extended thinking. Uses specialized thinking models to challenge assumptions, identify edge cases, and provide alternative perspectives.

```
The button won't animate when clicked, it seems something else is intercepting the clicks. Use thinkdeep with gemini pro after gathering related code and handing it the files
and find out what the root cause is  
```

**[📖 Read More](docs/tools/thinkdeep.md)** - Enhanced analysis capabilities and critical evaluation process

### 3. `planner` - Interactive Step-by-Step Planning
Break down complex projects or ideas into manageable, structured plans through step-by-step thinking. 
Perfect for adding new features to an existing system, scaling up system design, migration strategies, 
and architectural planning with branching and revision capabilities.

#### Pro Tip
Claude supports `sub-tasks` where it will spawn and run separate background tasks. You can ask Claude to 
run Zen's planner with two separate ideas. Then when it's done, use Zen's `consensus` tool to pass the entire
plan and get expert perspective from two powerful AI models on which one to work on first! Like performing **AB** testing
in one-go without the wait!

```
Create two separate sub-tasks: in one, using planner tool show me how to add natural language support 
to my cooking app. In the other sub-task, use planner to plan how to add support for voice notes to my cooking app. 
Once done, start a consensus by sharing both plans to o3 and flash to give me the final verdict. Which one do 
I implement first?
```

**[📖 Read More](docs/tools/planner.md)** - Step-by-step planning methodology and multi-session continuation

### 4. `consensus` - Multi-Model Perspective Gathering
Get diverse expert opinions from multiple AI models on technical proposals and decisions. Supports stance steering (for/against/neutral) and structured decision-making.

```
Get a consensus with flash taking a supportive stance and gemini pro being critical to evaluate whether we should 
migrate from REST to GraphQL for our API. I need a definitive answer.
```

**[📖 Read More](docs/tools/consensus.md)** - Multi-model orchestration and decision analysis

### 5. `codereview` - Professional Code Review
Comprehensive code analysis with prioritized feedback and severity levels. Supports security reviews, performance analysis, and coding standards enforcement.

```
Perform a codereview with gemini pro especially the auth.py as I feel some of the code is bypassing security checks 
and there may be more potential vulnerabilities. Find and share related code."
```

**[📖 Read More](docs/tools/codereview.md)** - Professional review capabilities and parallel analysis

### 6. `precommit` - Pre-Commit Validation
Comprehensive review of staged/unstaged git changes across multiple repositories. Validates changes against requirements 
and detects potential regressions.

```
Perform a thorough precommit with o3, we want to only highlight critical issues, no blockers, no regressions. I need
100% confidence this covers all the edge cases listed in FIX_ISSUE_ABC.md
```

#### Real Example:

* I asked claude (sonnet-4) to refactor some code to fix a known bug; gave it exact instructions
* The fix looked correct — and at a glance, so did the changes.
* More importantly, all existing unit tests passed (540+ unit tests) without a hitch. Zero regressions. Claude seemed confident and eager to commit. Everything looked perfect.

I then ran:

```text
Run a precommit with o3 confirm our changes are sound and diffs are valid. Confirm this won't cause breakage or 
regressions and codesmells are out
```

This passed the tracked and untracked changes / diffs and the related code to o3 for a thorough review via Zen's `precommit` tool.

Output:

```text
⏺ Precommit Analysis Results - CRITICAL ISSUE FOUND

  The O3 model has identified one HIGH-severity regression and several medium/low issues in our refactor. Here's the summary:

  🚨 HIGH SEVERITY - MUST FIX BEFORE COMMIT

  ...
```

The reported issue was in fact a _very subtle bug_ that slipped through the quick glance — and a unit test for this exact case apparently 
was missing (out of 540 existing tests!) - explains the zero reported regressions. The fix was ultimately simple, but the 
fact Claude (and by extension, I) overlooked this, was a stark reminder: no number of eyeballs is ever enough. Fixed the 
issue, ran `precommit` with o3 again and got:

 **RECOMMENDATION: PROCEED WITH COMMIT**

Nice!

**[📖 Read More](docs/tools/precommit.md)** - Multi-repository validation and change analysis

### 7. `debug` - Expert Debugging Assistant
Root cause analysis for complex problems with systematic hypothesis generation. Supports error context, stack traces, and structured debugging approaches.

```
See logs under /Users/me/project/diagnostics.log and related code under the sync folder. Logs show that sync
works but sometimes it gets stuck and there are no errors displayed to the user. Using zen's debug tool with gemini pro, find out
why this is happening and what the root cause is and its fix 
```

**[📖 Read More](docs/tools/debug.md)** - Advanced debugging methodologies and troubleshooting

### 8. `analyze` - Smart File Analysis
General-purpose code understanding and exploration. Supports architecture analysis, pattern detection, and comprehensive codebase exploration.

```
Use gemini to analyze main.py to understand how it works
```

**[📖 Read More](docs/tools/analyze.md)** - Code analysis types and exploration capabilities

### 9. `refactor` - Intelligent Code Refactoring
Comprehensive refactoring analysis with top-down decomposition strategy. Prioritizes structural improvements and provides precise implementation guidance.

```
Use gemini pro to decompose my_crazy_big_class.m into smaller extensions
```

**[📖 Read More](docs/tools/refactor.md)** - Refactoring strategy and progressive analysis approach

### 10. `tracer` - Static Code Analysis Prompt Generator
Creates detailed analysis prompts for call-flow mapping and dependency tracing. Generates structured analysis requests for precision execution flow or dependency mapping.

```
Use zen tracer to analyze how UserAuthManager.authenticate is used and why
```

**[📖 Read More](docs/tools/tracer.md)** - Prompt generation and analysis modes

### 11. `testgen` - Comprehensive Test Generation
Generates thorough test suites with edge case coverage based on existing code and test framework. Uses multi-agent workflow for realistic failure mode analysis.

```
Use zen to generate tests for User.login() method
```

**[📖 Read More](docs/tools/testgen.md)** - Test generation strategy and framework support

### 12. `listmodels` - List Available Models
Display all available AI models organized by provider, showing capabilities, context windows, and configuration status.

```
Use zen to list available models
```

**[📖 Read More](docs/tools/listmodels.md)** - Model capabilities and configuration details

### 13. `version` - Server Information
Get server version, configuration details, and system status for debugging and troubleshooting.

```
What version of zen do I have
```

**[📖 Read More](docs/tools/version.md)** - Server diagnostics and configuration verification

For detailed tool parameters and configuration options, see the [Advanced Usage Guide](docs/advanced-usage.md).

### Prompt Support

Zen supports powerful structured prompts in Claude Code for quick access to tools and models:

#### Tool Prompts
- `/zen:chat ask local-llama what 2 + 2 is` - Use chat tool with auto-selected model
- `/zen:thinkdeep use o3 and tell me why the code isn't working in sorting.swift` - Use thinkdeep tool with auto-selected model
- `/zen:planner break down the microservices migration project into manageable steps` - Use planner tool with auto-selected model
- `/zen:consensus use o3:for and flash:against and tell me if adding feature X is a good idea for the project. Pass them a summary of what it does.` - Use consensus tool with default configuration
- `/zen:codereview review for security module ABC` - Use codereview tool with auto-selected model
- `/zen:debug table view is not scrolling properly, very jittery, I suspect the code is in my_controller.m` - Use debug tool with auto-selected model
- `/zen:analyze examine these files and tell me what if I'm using the CoreAudio framework properly` - Use analyze tool with auto-selected model

#### Continuation Prompts
- `/zen:chat continue and ask gemini pro if framework B is better` - Continue previous conversation using chat tool

#### Advanced Examples
- `/zen:thinkdeeper check if the algorithm in @sort.py is performant and if there are alternatives we could explore`
- `/zen:planner create a step-by-step plan for migrating our authentication system to OAuth2, including dependencies and rollback strategies`
- `/zen:consensus debate whether we should migrate to GraphQL for our API`
- `/zen:precommit confirm these changes match our requirements in COOL_FEATURE.md`
- `/zen:testgen write me tests for class ABC`
- `/zen:refactor propose a decomposition strategy, make a plan and save it in FIXES.md`

#### Syntax Format
The prompt format is: `/zen:[tool] [your_message]`

- `[tool]` - Any available tool name (chat, thinkdeep, planner, consensus, codereview, debug, analyze, etc.)
- `[your_message]` - Your request, question, or instructions for the tool

**Note:** All prompts will show as "(MCP) [tool]" in Claude Code to indicate they're provided by the MCP server.

### Add Your Own Tools

**Want to create custom tools for your specific workflows?** 

The Zen MCP Server is designed to be extensible - you can easily add your own specialized
tools for domain-specific tasks, custom analysis workflows, or integration with your favorite 
services.

**[See Complete Tool Development Guide](docs/adding_tools.md)** - Step-by-step instructions for creating, testing, and integrating new tools

Your custom tools get the same benefits as built-in tools: multi-model support, conversation threading, token management, and automatic model selection.

## Advanced Features

### AI-to-AI Conversation Threading

This server enables **true AI collaboration** between Claude and multiple AI models, where they can coordinate and build on each other's insights across tools and conversations.

**[📖 Read More](docs/ai-collaboration.md)** - Multi-model coordination, conversation threading, and collaborative workflows


<<<<<<< HEAD
## Upstream Python Documentation

# API Keys (at least one required)
GEMINI_API_KEY=your-gemini-key    # Enables Gemini Pro & Flash
OPENAI_API_KEY=your-openai-key    # Enables O3, O3mini, O4-mini, O4-mini-high, GPT-4.1
```

**Available Models:**
- **`pro`** (Gemini 2.5 Pro): Extended thinking, deep analysis
- **`flash`** (Gemini 2.0 Flash): Ultra-fast responses
- **`o3`**: Strong logical reasoning  
- **`o3mini`**: Balanced speed/quality
- **`o4-mini`**: Latest reasoning model, optimized for shorter contexts
- **`o4-mini-high`**: Enhanced O4 with higher reasoning effort
- **`gpt4.1`**: GPT-4.1 with 1M context window
- **Custom models**: via OpenRouter or local APIs (Ollama, vLLM, etc.)
=======
## Configuration

Configure the Zen MCP Server through environment variables in your `.env` file. Supports multiple AI providers, model restrictions, conversation settings, and advanced options.

```env
# Quick start - Auto mode (recommended)
DEFAULT_MODEL=auto
GEMINI_API_KEY=your-gemini-key
OPENAI_API_KEY=your-openai-key
```

**Key Configuration Options:**
- **API Keys**: Native APIs (Gemini, OpenAI, X.AI), OpenRouter, or Custom endpoints (Ollama, vLLM)
- **Model Selection**: Auto mode or specific model defaults
- **Usage Restrictions**: Control which models can be used for cost control
- **Conversation Settings**: Timeout, turn limits, memory configuration
- **Thinking Modes**: Token allocation for extended reasoning
- **Logging**: Debug levels and operational visibility

**[📖 Read More](docs/configuration.md)** - Complete configuration reference with examples

## Testing

For information on running tests, see the [Testing Guide](docs/testing.md).

## Contributing

We welcome contributions! Please see our comprehensive guides:
- [Contributing Guide](docs/contributions.md) - Code standards, PR process, and requirements
- [Adding a New Provider](docs/adding_providers.md) - Step-by-step guide for adding AI providers
- [Adding a New Tool](docs/adding_tools.md) - Step-by-step guide for creating new tools

## License

Apache 2.0 License - see LICENSE file for details.

## Acknowledgments

Built with the power of **Multi-Model AI** collaboration 🤝
- [MCP (Model Context Protocol)](https://modelcontextprotocol.com) by Anthropic
- [Claude Code](https://claude.ai/code) - Your AI coding assistant & orchestrator
- [Gemini 2.5 Pro & 2.0 Flash](https://ai.google.dev/) - Extended thinking & fast analysis
- [OpenAI O3](https://openai.com/) - Strong reasoning & general intelligence
>>>>>>> b6ad76b3
<|MERGE_RESOLUTION|>--- conflicted
+++ resolved
@@ -616,24 +616,6 @@
 **[📖 Read More](docs/ai-collaboration.md)** - Multi-model coordination, conversation threading, and collaborative workflows
 
 
-<<<<<<< HEAD
-## Upstream Python Documentation
-
-# API Keys (at least one required)
-GEMINI_API_KEY=your-gemini-key    # Enables Gemini Pro & Flash
-OPENAI_API_KEY=your-openai-key    # Enables O3, O3mini, O4-mini, O4-mini-high, GPT-4.1
-```
-
-**Available Models:**
-- **`pro`** (Gemini 2.5 Pro): Extended thinking, deep analysis
-- **`flash`** (Gemini 2.0 Flash): Ultra-fast responses
-- **`o3`**: Strong logical reasoning  
-- **`o3mini`**: Balanced speed/quality
-- **`o4-mini`**: Latest reasoning model, optimized for shorter contexts
-- **`o4-mini-high`**: Enhanced O4 with higher reasoning effort
-- **`gpt4.1`**: GPT-4.1 with 1M context window
-- **Custom models**: via OpenRouter or local APIs (Ollama, vLLM, etc.)
-=======
 ## Configuration
 
 Configure the Zen MCP Server through environment variables in your `.env` file. Supports multiple AI providers, model restrictions, conversation settings, and advanced options.
@@ -676,5 +658,4 @@
 - [MCP (Model Context Protocol)](https://modelcontextprotocol.com) by Anthropic
 - [Claude Code](https://claude.ai/code) - Your AI coding assistant & orchestrator
 - [Gemini 2.5 Pro & 2.0 Flash](https://ai.google.dev/) - Extended thinking & fast analysis
-- [OpenAI O3](https://openai.com/) - Strong reasoning & general intelligence
->>>>>>> b6ad76b3
+- [OpenAI O3](https://openai.com/) - Strong reasoning & general intelligence