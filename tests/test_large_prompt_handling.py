--- conflicted
+++ resolved
@@ -312,13 +312,8 @@
             mock_provider.get_provider_type.return_value = MagicMock(value="google")
             mock_provider.supports_thinking_mode.return_value = False
             mock_provider.generate_content.return_value = MagicMock(
-<<<<<<< HEAD
-                content="Success",
-                usage={"input_tokens": 10, "output_tokens": 20, "total_tokens": 30},
-=======
                 content="Response to the large prompt",
                 usage={"input_tokens": 12000, "output_tokens": 10, "total_tokens": 12010},
->>>>>>> f3001cc3
                 model_name="gemini-2.5-flash-preview-05-20",
                 metadata={"finish_reason": "STOP"},
             )
