"""Requesty AI provider implementation."""

import logging
from typing import Optional

from .base import (
    ModelCapabilities,
    ModelResponse,
    ProviderType,
    RangeTemperatureConstraint,
)
from .openai_compatible import OpenAICompatibleProvider

logger = logging.getLogger(__name__)


class RequestyProvider(OpenAICompatibleProvider):
    """Requesty AI unified API provider.

    Requesty provides access to multiple AI models through a single API endpoint
    with smart routing and fallback capabilities.
    See https://requesty.ai for available models and pricing.
    """

    FRIENDLY_NAME = "Requesty"

    # Define supported models based on Requesty's documentation
    # Model names follow the format: provider/model-name
    SUPPORTED_MODELS = {
        # Coding models
        "coding/claude-4-sonnet": {
            "context_window": 200_000,
            "supports_extended_thinking": True,
        },
        # Anthropic models
        "anthropic/claude-3-5-haiku-latest": {
            "context_window": 200_000,
            "supports_extended_thinking": False,
        },
        "anthropic/claude-opus-4-20250514": {
            "context_window": 200_000,
            "supports_extended_thinking": True,
        },
        # OpenAI models
        "openai/o3": {
            "context_window": 200_000,
            "supports_extended_thinking": True,
        },
        "openai/o3-mini": {
            "context_window": 200_000,
            "supports_extended_thinking": True,
        },
        # Perplexity models
        "perplexity/sonar": {
            "context_window": 131_072,
            "supports_extended_thinking": True,
        },
        # Mistral models
        "mistral/devstral-small-latest": {
            "context_window": 131_072,
            "supports_extended_thinking": False,
        },
        "mistral/mistral-large-latest": {
            "context_window": 131_072,
            "supports_extended_thinking": False,
        },
        # Google models
        "google/gemini-2.5-pro-preview-06-05": {
            "context_window": 1_048_576,
            "supports_extended_thinking": True,
        },
        "google/gemini-2.5-flash-preview-05-20": {
            "context_window": 1_048_576,
            "supports_extended_thinking": True,
        },
        # Shorthands/aliases for convenience
        "claude-4-sonnet": "coding/claude-4-sonnet",
        "claude-haiku": "anthropic/claude-3-5-haiku-latest",
        "claude-opus-4": "anthropic/claude-opus-4-20250514",
        "o3": "openai/o3",
        "o3-mini": "openai/o3-mini",
        "sonar": "perplexity/sonar",
        "devstral": "mistral/devstral-small-latest",
        "mistral-large": "mistral/mistral-large-latest",
        "gemini-pro": "google/gemini-2.5-pro-preview-06-05",
        "gemini-flash": "google/gemini-2.5-flash-preview-05-20",
        "flash": "google/gemini-2.5-flash-preview-05-20",
        "pro": "google/gemini-2.5-pro-preview-06-05",
    }

    def __init__(self, api_key: str, **kwargs):
        """Initialize Requesty provider with API key.

        Args:
            api_key: Requesty API key
            **kwargs: Additional configuration
        """
        # Set the Requesty API base URL
        kwargs.setdefault("base_url", "https://router.requesty.ai/v1")
        super().__init__(api_key, **kwargs)
        logger.info("Initialized Requesty provider")

    def get_capabilities(self, model_name: str) -> ModelCapabilities:
        """Get capabilities for a specific model.

        Args:
            model_name: Name of the model (or alias)

        Returns:
            ModelCapabilities object

        Raises:
            ValueError: If model is not supported
        """
        resolved_name = self._resolve_model_name(model_name)

        if resolved_name not in self.SUPPORTED_MODELS:
            raise ValueError(f"Unsupported model: {model_name}")

        # Check restrictions
        from utils.model_restrictions import get_restriction_service

        restriction_service = get_restriction_service()
        if not restriction_service.is_allowed(ProviderType.REQUESTY, resolved_name, model_name):
            raise ValueError(f"Model '{model_name}' is not allowed by restriction policy.")

        config = self.SUPPORTED_MODELS[resolved_name]

        return ModelCapabilities(
            provider=ProviderType.REQUESTY,
            model_name=resolved_name,
            friendly_name=self.FRIENDLY_NAME,
            context_window=config["context_window"],
            supports_extended_thinking=config["supports_extended_thinking"],
            supports_system_prompts=True,
            supports_streaming=True,
            supports_function_calling=True,
            temperature_constraint=RangeTemperatureConstraint(0.0, 1.0, 0.7),
        )

    def get_provider_type(self) -> ProviderType:
        """Get the provider type."""
        return ProviderType.REQUESTY

    def validate_model_name(self, model_name: str) -> bool:
        """Validate if the model name is supported."""
        resolved_name = self._resolve_model_name(model_name)

        # Check if it's in our known models
        if resolved_name not in self.SUPPORTED_MODELS or not isinstance(self.SUPPORTED_MODELS[resolved_name], dict):
            return False

        # Check restrictions
        from utils.model_restrictions import get_restriction_service

        restriction_service = get_restriction_service()
        if not restriction_service.is_allowed(ProviderType.REQUESTY, resolved_name, model_name):
            return False

        return True

    def _resolve_model_name(self, model_name: str) -> str:
        """Resolve model shorthand to full name."""
        shorthand_value = self.SUPPORTED_MODELS.get(model_name)
        if isinstance(shorthand_value, str):
            return shorthand_value
        return model_name

    def generate_content(
        self,
        prompt: str,
        model_name: str,
        system_prompt: Optional[str] = None,
        temperature: float = 0.7,
        max_output_tokens: Optional[int] = None,
        **kwargs,
    ) -> ModelResponse:
        """Generate content using API with proper model name resolution."""
        # CRITICAL: Resolve model alias before making API call
        # This ensures aliases like "large" get sent as "example-model-large" to the API
        resolved_model_name = self._resolve_model_name(model_name)

        # Call parent implementation with resolved model name
        return super().generate_content(
            prompt=prompt,
            model_name=resolved_model_name,
            system_prompt=system_prompt,
            temperature=temperature,
            max_output_tokens=max_output_tokens,
            **kwargs,
        )

    def supports_thinking_mode(self, model_name: str) -> bool:
        """Check if the model supports extended thinking mode.

        Args:
            model_name: Model name or alias

        Returns:
            True if model supports extended thinking
        """
        # Resolve alias to full model name
        resolved_name = self._resolve_model_name(model_name)

        # Check if it's a known model with capabilities
        if resolved_name in self.SUPPORTED_MODELS and isinstance(self.SUPPORTED_MODELS[resolved_name], dict):
            return self.SUPPORTED_MODELS[resolved_name].get("supports_extended_thinking", False)

        # Unknown models default to False
        return False


    def list_models(self, respect_restrictions: bool = True) -> list[str]:
        """Return a list of model names supported by this provider.

        Args:
            respect_restrictions: Whether to apply provider-specific restriction logic.

        Returns:
            List of model names available from this provider
        """
        from utils.model_restrictions import get_restriction_service

        restriction_service = get_restriction_service() if respect_restrictions else None
        models = []

        for model_name, config in self.SUPPORTED_MODELS.items():
            # Handle both base models (dict configs) and aliases (string values)
            if isinstance(config, str):
                # This is an alias - check if the target model would be allowed
                target_model = config
<<<<<<< HEAD
                if restriction_service and not restriction_service.is_allowed(
                    self.get_provider_type(), target_model, model_name
                ):
=======
                if restriction_service and not restriction_service.is_allowed(self.get_provider_type(), target_model):
>>>>>>> 2972bbef
                    continue
                # Allow the alias
                models.append(model_name)
            else:
                # This is a base model with config dict
                # Check restrictions if enabled
<<<<<<< HEAD
                if restriction_service and not restriction_service.is_allowed(
                    self.get_provider_type(), model_name, model_name
                ):
=======
                if restriction_service and not restriction_service.is_allowed(self.get_provider_type(), model_name):
>>>>>>> 2972bbef
                    continue
                models.append(model_name)

        return models

    def list_all_known_models(self) -> list[str]:
        """Return all model names known by this provider, including alias targets.

        Returns:
            List of all model names and alias targets known by this provider
        """
        all_models = set()

        for model_name, config in self.SUPPORTED_MODELS.items():
            # Add the model name itself
            all_models.add(model_name.lower())

            # If it's an alias (string value), add the target model too
            if isinstance(config, str):
                all_models.add(config.lower())

        return list(all_models)

    # Note: count_tokens is inherited from OpenAICompatibleProvider<|MERGE_RESOLUTION|>--- conflicted
+++ resolved
@@ -229,26 +229,19 @@
             if isinstance(config, str):
                 # This is an alias - check if the target model would be allowed
                 target_model = config
-<<<<<<< HEAD
+
                 if restriction_service and not restriction_service.is_allowed(
                     self.get_provider_type(), target_model, model_name
                 ):
-=======
-                if restriction_service and not restriction_service.is_allowed(self.get_provider_type(), target_model):
->>>>>>> 2972bbef
                     continue
                 # Allow the alias
                 models.append(model_name)
             else:
                 # This is a base model with config dict
                 # Check restrictions if enabled
-<<<<<<< HEAD
                 if restriction_service and not restriction_service.is_allowed(
                     self.get_provider_type(), model_name, model_name
                 ):
-=======
-                if restriction_service and not restriction_service.is_allowed(self.get_provider_type(), model_name):
->>>>>>> 2972bbef
                     continue
                 models.append(model_name)
 
