"""DIAL (Data & AI Layer) model provider implementation."""

import logging
import threading
<<<<<<< HEAD
import time
from typing import Optional

from .base import ModelCapabilities, ModelResponse, ProviderType, create_temperature_constraint
=======
from typing import ClassVar, Optional

from utils.env import get_env

>>>>>>> 4d3d177d
from .openai_compatible import OpenAICompatibleProvider
from .registries.dial import DialModelRegistry
from .registry_provider_mixin import RegistryBackedProviderMixin
from .shared import ModelCapabilities, ModelResponse, ProviderType

logger = logging.getLogger(__name__)


class DIALModelProvider(RegistryBackedProviderMixin, OpenAICompatibleProvider):
    """Client for the DIAL (Data & AI Layer) aggregation service.

    DIAL exposes several third-party models behind a single OpenAI-compatible
    endpoint.  This provider wraps the service, publishes capability metadata
    for the known deployments, and centralises retry/backoff settings tailored
    to DIAL's latency characteristics.
    """

    FRIENDLY_NAME = "DIAL"

    REGISTRY_CLASS = DialModelRegistry
    MODEL_CAPABILITIES: ClassVar[dict[str, ModelCapabilities]] = {}

    # Retry configuration for API calls
    MAX_RETRIES = 4
    RETRY_DELAYS = [1, 3, 5, 8]  # seconds

    def __init__(self, api_key: str, **kwargs):
        """Initialize DIAL provider with API key and host.

        Args:
            api_key: DIAL API key for authentication
            **kwargs: Additional configuration options
        """
        self._ensure_registry()
        # Get DIAL API host from environment or kwargs
        dial_host = kwargs.get("base_url") or get_env("DIAL_API_HOST") or "https://core.dialx.ai"

        # DIAL uses /openai endpoint for OpenAI-compatible API
        if not dial_host.endswith("/openai"):
            dial_host = f"{dial_host.rstrip('/')}/openai"

        kwargs["base_url"] = dial_host

        # Get API version from environment or use default
        self.api_version = get_env("DIAL_API_VERSION", "2024-12-01-preview") or "2024-12-01-preview"

        # Add DIAL-specific headers
        # DIAL uses Api-Key header instead of Authorization: Bearer
        # Reference: https://dialx.ai/dial_api#section/Authorization
        self.DEFAULT_HEADERS = {
            "Api-Key": api_key,
        }

        # Store the actual API key for use in Api-Key header
        self._dial_api_key = api_key

        # Pass a placeholder API key to OpenAI client - we'll override the auth header in httpx
        # The actual authentication happens via the Api-Key header in the httpx client
        super().__init__("placeholder-not-used", **kwargs)

        # Cache for deployment-specific clients to avoid recreating them on each request
        self._deployment_clients = {}
        # Lock to ensure thread-safe client creation
        self._client_lock = threading.Lock()

        # Create a SINGLE shared httpx client for the provider instance
        import httpx

        # Create custom event hooks to remove Authorization header
        def remove_auth_header(request):
            """Remove Authorization header that OpenAI client adds."""
            # httpx headers are case-insensitive, so we need to check all variations
            headers_to_remove = []
            for header_name in request.headers:
                if header_name.lower() == "authorization":
                    headers_to_remove.append(header_name)

            for header_name in headers_to_remove:
                del request.headers[header_name]

        self._http_client = httpx.Client(
            timeout=self.timeout_config,
            verify=True,
            follow_redirects=True,
            headers=self.DEFAULT_HEADERS.copy(),  # Include DIAL headers including Api-Key
            limits=httpx.Limits(
                max_keepalive_connections=5,
                max_connections=10,
                keepalive_expiry=30.0,
            ),
            event_hooks={"request": [remove_auth_header]},
        )

        logger.info(f"Initialized DIAL provider with host: {dial_host} and api-version: {self.api_version}")

    def get_provider_type(self) -> ProviderType:
        """Get the provider type."""
        return ProviderType.DIAL

    def _get_deployment_client(self, deployment: str):
        """Get or create a cached client for a specific deployment.

        This avoids recreating OpenAI clients on every request, improving performance.
        Reuses the shared HTTP client for connection pooling.

        Args:
            deployment: The deployment/model name

        Returns:
            OpenAI client configured for the specific deployment
        """
        # Check if client already exists without locking for performance
        if deployment in self._deployment_clients:
            return self._deployment_clients[deployment]

        # Use lock to ensure thread-safe client creation
        with self._client_lock:
            # Double-check pattern: check again inside the lock
            if deployment not in self._deployment_clients:
                from openai import OpenAI

                # Build deployment-specific URL
                base_url = str(self.client.base_url)
                if base_url.endswith("/"):
                    base_url = base_url[:-1]

                # Remove /openai suffix if present to reconstruct properly
                if base_url.endswith("/openai"):
                    base_url = base_url[:-7]

                deployment_url = f"{base_url}/openai/deployments/{deployment}"

                # Create and cache the client, REUSING the shared http_client
                # Use placeholder API key - Authorization header will be removed by http_client event hook
                self._deployment_clients[deployment] = OpenAI(
                    api_key="placeholder-not-used",
                    base_url=deployment_url,
                    http_client=self._http_client,  # Pass the shared client with Api-Key header
                    default_query={"api-version": self.api_version},  # Add api-version as query param
                )

        return self._deployment_clients[deployment]

    def generate_content(
        self,
        prompt: str,
        model_name: str,
        system_prompt: Optional[str] = None,
        temperature: float = 0.3,
        max_output_tokens: Optional[int] = None,
        images: Optional[list[str]] = None,
        **kwargs,
    ) -> ModelResponse:
        """Generate content using DIAL's deployment-specific endpoint.

        DIAL uses Azure OpenAI-style deployment endpoints:
        /openai/deployments/{deployment}/chat/completions

        Args:
            prompt: The main user prompt/query to send to the model
            model_name: Model name or alias (e.g., "o3", "sonnet-4.1", "gemini-2.5-pro")
            system_prompt: Optional system instructions to prepend to the prompt for context/behavior
            temperature: Sampling temperature for randomness (0.0=deterministic, 1.0=creative), default 0.3
                        Note: O3/O4 models don't support temperature and will ignore this parameter
            max_output_tokens: Optional maximum number of tokens to generate in the response
            images: Optional list of image paths or data URLs to include with the prompt (for vision-capable models)
            **kwargs: Additional OpenAI-compatible parameters (top_p, frequency_penalty, presence_penalty, seed, stop)

        Returns:
            ModelResponse: Contains the generated content, token usage stats, model metadata, and finish reason
        """
        # Validate model name against allow-list
        if not self.validate_model_name(model_name):
            raise ValueError(f"Model '{model_name}' not in allowed models list. Allowed models: {self.allowed_models}")

        # Validate parameters and fetch capabilities
        self.validate_parameters(model_name, temperature)
        capabilities = self.get_capabilities(model_name)

        # Prepare messages
        messages = []
        if system_prompt:
            messages.append({"role": "system", "content": system_prompt})
        # Build user message content
        user_message_content = []
        if prompt:
            user_message_content.append({"type": "text", "text": prompt})

        if images and capabilities.supports_images:
            for img_path in images:
                processed_image = self._process_image(img_path)
                if processed_image:
                    user_message_content.append(processed_image)
        elif images:
            logger.warning(f"Model {model_name} does not support images, ignoring {len(images)} image(s)")

        # Add user message. If only text, content will be a string, otherwise a list.
        if len(user_message_content) == 1 and user_message_content[0]["type"] == "text":
            messages.append({"role": "user", "content": prompt})
        else:
            messages.append({"role": "user", "content": user_message_content})

        # Resolve model name
        resolved_model = self._resolve_model_name(model_name)

        # Build completion parameters
        completion_params = {
            "model": resolved_model,
            "messages": messages,
            "stream": False,
        }

        # Determine temperature support from capabilities
        supports_temperature = capabilities.supports_temperature

        # Add temperature parameter if supported
        if supports_temperature:
            completion_params["temperature"] = temperature

        # Add max tokens if specified and model supports it
        if max_output_tokens and supports_temperature:
            completion_params["max_tokens"] = max_output_tokens

        # Add additional parameters
        for key, value in kwargs.items():
            if key in ["top_p", "frequency_penalty", "presence_penalty", "seed", "stop", "stream"]:
                if not supports_temperature and key in ["top_p", "frequency_penalty", "presence_penalty", "stream"]:
                    continue
                completion_params[key] = value

        # DIAL-specific: Get cached client for deployment endpoint
        deployment_client = self._get_deployment_client(resolved_model)

        attempt_counter = {"value": 0}

        def _attempt() -> ModelResponse:
            attempt_counter["value"] += 1
            response = deployment_client.chat.completions.create(**completion_params)

            content = response.choices[0].message.content
            usage = self._extract_usage(response)

            return ModelResponse(
                content=content,
                usage=usage,
                model_name=model_name,
                friendly_name=self.FRIENDLY_NAME,
                provider=self.get_provider_type(),
                metadata={
                    "finish_reason": response.choices[0].finish_reason,
                    "model": response.model,
                    "id": response.id,
                    "created": response.created,
                },
            )

        try:
            return self._run_with_retries(
                operation=_attempt,
                max_attempts=self.MAX_RETRIES,
                delays=self.RETRY_DELAYS,
                log_prefix=f"DIAL API ({resolved_model})",
            )
        except Exception as exc:
            attempts = max(attempt_counter["value"], 1)
            if attempts == 1:
                raise ValueError(f"DIAL API error for model {resolved_model}: {exc}") from exc

            raise ValueError(f"DIAL API error for model {resolved_model} after {attempts} attempts: {exc}") from exc

    def close(self) -> None:
        """Clean up HTTP clients when provider is closed."""
        logger.info("Closing DIAL provider HTTP clients...")

        # Clear the deployment clients cache
        # Note: We don't need to close individual OpenAI clients since they
        # use the shared httpx.Client which we close separately
        self._deployment_clients.clear()

        # Close the shared HTTP client
        if hasattr(self, "_http_client"):
            try:
                self._http_client.close()
                logger.debug("Closed shared HTTP client")
            except Exception as e:
                logger.warning(f"Error closing shared HTTP client: {e}")

        # Also close the client created by the superclass (OpenAICompatibleProvider)
        # as it holds its own httpx.Client instance that is not used by DIAL's generate_content
        if hasattr(self, "client") and self.client and hasattr(self.client, "close"):
            try:
                self.client.close()
                logger.debug("Closed superclass's OpenAI client")
            except Exception as e:
                logger.warning(f"Error closing superclass's OpenAI client: {e}")<|MERGE_RESOLUTION|>--- conflicted
+++ resolved
@@ -2,17 +2,10 @@
 
 import logging
 import threading
-<<<<<<< HEAD
-import time
-from typing import Optional
-
-from .base import ModelCapabilities, ModelResponse, ProviderType, create_temperature_constraint
-=======
 from typing import ClassVar, Optional
 
 from utils.env import get_env
 
->>>>>>> 4d3d177d
 from .openai_compatible import OpenAICompatibleProvider
 from .registries.dial import DialModelRegistry
 from .registry_provider_mixin import RegistryBackedProviderMixin
