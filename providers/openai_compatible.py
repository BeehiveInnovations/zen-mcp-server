--- conflicted
+++ resolved
@@ -8,9 +8,6 @@
 
 from openai import OpenAI
 
-<<<<<<< HEAD
-from .base import ModelCapabilities, ModelProvider, ModelResponse, ProviderType
-=======
 from utils.env import get_env, suppress_env_vars
 from utils.image_utils import validate_image
 
@@ -20,7 +17,6 @@
     ModelResponse,
     ProviderType,
 )
->>>>>>> 4d3d177d
 
 
 class OpenAICompatibleProvider(ModelProvider):
