--- conflicted
+++ resolved
@@ -4,9 +4,6 @@
 import os
 from typing import Optional
 
-<<<<<<< HEAD
-from .base import ModelCapabilities, ModelResponse, ProviderType, RangeTemperatureConstraint
-=======
 from .base import (
     FixedTemperatureConstraint,
     ModelCapabilities,
@@ -14,7 +11,6 @@
     ProviderType,
     RangeTemperatureConstraint,
 )
->>>>>>> 12090646
 from .openai_compatible import OpenAICompatibleProvider
 from .openrouter_registry import OpenRouterModelRegistry
 
