--- conflicted
+++ resolved
@@ -2,11 +2,6 @@
 
 import logging
 
-<<<<<<< HEAD
-from .base import ModelCapabilities, ModelResponse, ProviderType, RangeTemperatureConstraint
-from .openai_compatible import OpenAICompatibleProvider
-from .openrouter_registry import OpenRouterModelRegistry
-=======
 from utils.env import get_env
 
 from .openai_compatible import OpenAICompatibleProvider
@@ -16,7 +11,6 @@
     ProviderType,
     RangeTemperatureConstraint,
 )
->>>>>>> 4d3d177d
 
 
 class OpenRouterProvider(OpenAICompatibleProvider):
